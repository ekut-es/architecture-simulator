--- conflicted
+++ resolved
@@ -11,10 +11,7 @@
     showInput: ref(true),
     showMemory: ref(true),
     showRegistersOutput: ref(true),
-<<<<<<< HEAD
-    showVisualization: ref(true),
     followCurrentInstruction: ref(true),
-=======
     dataCache: ref({
         enable: false,
         num_index_bits: 2,
@@ -36,5 +33,4 @@
     visContainerSelection: ref("Processor"),
     dataCacheTooBig: ref(false),
     instructionCacheTooBig: ref(false),
->>>>>>> 6efd6686
 };