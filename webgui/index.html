--- conflicted
+++ resolved
@@ -38,14 +38,10 @@
 			});
 
 			document.getElementById("button_simulation_next_id").addEventListener("click", () => {
-<<<<<<< HEAD
 				evaluatePython_step_sim();
-=======
-				evaluatePython_step_sim(simulation_json);
 				dialogEditCommands.updateMainCommandTable();
 				//dialogEditCommands.updateMainMemoryTable();
 				//dialogEditCommandsupdateMainRegisterTable();
->>>>>>> 7ff16b30
 			});
 
 			document.getElementById("button_simulation_stop_id").addEventListener("click", () => {
