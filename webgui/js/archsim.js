--- conflicted
+++ resolved
@@ -15,17 +15,14 @@
     "vis_performance_metrics"
 );
 
-<<<<<<< HEAD
 var previous_registers = {};
 var previous_memory = {};
 
-=======
 /**
  * Adds the given string to the output field.
  *
  * @param {string} s -  string to paste to the output field.
  */
->>>>>>> 68e25315
 function addToOutput(s) {
     output.value += ">>>" + input.value + "\n" + s + "\n";
     output.scrollTop = output.scrollHeight;
@@ -113,7 +110,7 @@
 
         tr_vis = document.createElement("tr");
         td1_vis = document.createElement("td");
-        td1.innerText = address;
+        td1_vis.innerText = address;
         td2_vis = document.createElement("td");
         //alert(Array.from(representations))
         td2_vis.innerText =
@@ -384,12 +381,7 @@
     console.log(window.location.hostname);
     console.log(window.location.pathname);
     console.log(window.location.port);
-<<<<<<< HEAD
     if (window.location.origin == "http://127.0.0.1:3000") {
-=======
-    // FIXME: THIS IS BAD
-    if (window.location.href == "https://atreus.cs.uni-tuebingen.de/archsim/") {
->>>>>>> 68e25315
         await micropip.install(
             window.location.origin +
                 "/dist/architecture_simulator-0.1.0-py3-none-any.whl"
