from dataclasses import dataclass
from typing import Generic, Optional, Type, TypeVar
from enum import Enum
from fixedint import MutableUInt8, MutableUInt16, MutableUInt32, MutableUInt64
from architecture_simulator.util.integer_representations import (
    get_n_bit_representations,
)


@dataclass
class MemoryAddressError(ValueError):
    address: int
    min_address_incl: int
    max_address_incl: int
    memory_type: str

    def __repr__(self):
        return f"MemoryAddressError: Cannot access {self.memory_type} at address {self.address}: Addresses go from {self.min_address_incl} to {self.max_address_incl}"


@dataclass
class UnsupportedFunctionError(RuntimeError):
    required_addressing_type: str
    used_addressing_type: str

    def __repr__(self) -> str:
        return f"This function requires {self.required_addressing_type}, but this memory uses {self.used_addressing_type}-wise addressing."


class AddressingType(Enum):
    """
    Enum that stores addressing types (byte, half_word, word, double_word) and the corresponding MutableUInt.
    """

    BYTE: Type[MutableUInt8] = MutableUInt8
    HALF_WORD: Type[MutableUInt16] = MutableUInt16
    WORD: Type[MutableUInt32] = MutableUInt32
    DOUBLE_WORD: Type[MutableUInt64] = MutableUInt64

<<<<<<< HEAD

T = TypeVar("T", MutableUInt8, MutableUInt16, MutableUInt32, MutableUInt64)

=======
    def memory_wordwise_repr(self) -> list[tuple[str, tuple[str, str, str, str]]]:
        """Returns the contents of the memory as binary, unsigned decimal, hexadecimal, signed decimal values, all nicely formatted.

        Returns:
            dict[str, tuple[str, str, str, str]]: keys: addresses in hex. Values: Tuples of (binary, unsigned decimal, hexadecimal, signed decimal) strings.
        """
        wordwise_mem: dict[str, tuple[str, str, str, str]] = dict()
        for address in sorted(self.memory_file.keys()):
            aligned_address = address - (address % 4)
            if aligned_address in wordwise_mem:
                continue
            word = self.read_word(address=aligned_address)
            wordwise_mem[
                "0x" + "{:x}".format(aligned_address)
            ] = get_32_bit_representations(int(word))
        return list(wordwise_mem.items())
>>>>>>> f55faefc

class Memory(Generic[T]):
    """
    A class representing data memory (using Little-Endian byte-ordering).

    Parameters:
        - addressing_type (AddressingType): The addressing type for memory access (byte, half-word, word, double-word).
        - address_length (int): The length of memory addresses.
        - address_overflow (bool, optional): Flag indicating whether address overflow will be applied before access. Defaults to False.
        - address_range (range, optional): Optional range specifying valid memory addresses. If not specified, defaults to range(2**address_length).
    """

    def __init__(
        self,
        addressing_type: AddressingType,
        address_length: int,
        address_overflow: bool = False,
        address_range: Optional[range] = None,
    ) -> None:
        self.addressing_type = addressing_type
        self.class_of_memory_file_values: Type[T] = addressing_type.value
        self.memory_file_values_width = addressing_type.value.width
        self.address_length: int = address_length
        self.address_overflow = address_overflow
        self.address_range = (
            range(2**self.address_length) if address_range is None else address_range
        )
        self.memory_file: dict[int, T] = dict()

    def assert_address_in_range(self, address: int):
        """
        Asserts that the given address is within the valid memory address range. Raises MemoryAddressError if the address is outside the allowed range.
        """
        if not address in self.address_range:
            raise MemoryAddressError(
                address=address,
                min_address_incl=self.address_range.start,
                max_address_incl=self.address_range.stop - 1,
                memory_type="data memory",
            )

    def _read_value(self, address: int) -> T:
        """
        Reads the value at the specified memory address.

        Parameters:
            address (int): The memory address from which to read.

        Returns:
            T: The value at the given address, where the type (T) depends on the addressing type.
        """
        if self.address_overflow:
            address = address % (2**self.address_length)
        self.assert_address_in_range(address)
        try:
            value = self.class_of_memory_file_values(
                int(self.memory_file[address])
            )  # deep copy
        except KeyError:
            value = self.class_of_memory_file_values(0)
        return value

    def _write_value(self, address: int, value: T) -> None:
        """
        Writes the value at the specified memory address.

        Parameters:
            address (int): The memory address where the value will be written.
            value (T): The value to be written at the given address, where the type (T) depends on the addressing type.
        """
        if self.address_overflow:
            address = address % (2**self.address_length)
        self.assert_address_in_range(address)
        self.memory_file[address] = self.class_of_memory_file_values(
            int(value)
        )  # deep copy

    def _read_multiple(self, address: int, n: int) -> int:
        """
        Reads n consecutive values starting at the specified memory address and combines them into an integer.

        Parameters:
            address (int): The memory address from which to start reading.
            n (int): The number of values to read.

        Returns:
            int: The concatenated read values (Little Endian).
        """
        res = 0
        for i in range(n):
            res = res | (
                int(self._read_value(address + i))
                << (i * self.memory_file_values_width)
            )
        return res

    def _write_multiple(self, address: int, n: int, value: int) -> None:
        """
        Stores the integer value in consecutive memory addresses starting at the specified address (Little Endian).

        Parameters:
            address (int): The memory address from which to start writing.
            n (int): The number of consecutive addresses to write to.
            value (int): The value to be stored.
        """
        for i in range(n):
            self._write_value(
                address + i,
                self.class_of_memory_file_values(
                    value & (2**self.memory_file_values_width - 1)
                ),
            )
            value = value >> self.memory_file_values_width

    def read_byte(self, address: int) -> MutableUInt8:
        """
        Reads the byte at the specified memory address.

        Requires byte-wise addressing; otherwise, raises a UnsupportedFunctionError.

        Parameters:
            address (int): The memory address from which to read.

        Raises:
            UnsupportedFunctionError: If no byte-wise addressing is used.
            MemoryAddressError: If the address is outside the valid memory range.

        Returns:
            MutableUInt8: The value at the given address.
        """
        if self.memory_file_values_width > 8:
            raise UnsupportedFunctionError(
                "byte-wise addressing", self.addressing_type.name
            )
        return MutableUInt8(self._read_multiple(address, 1))

    def read_halfword(self, address: int) -> MutableUInt16:
        """
        Reads the halfword at the specified memory address.

        Requires halfword-wise addressing or smaller; otherwise, raises a UnsupportedFunctionError.

        Parameters:
            address (int): The memory address from which to read.

        Raises:
            UnsupportedFunctionError: If no halfword-wise addressing or smaller is used.
            MemoryAddressError: If the address is outside the valid memory range.

        Returns:
            MutableUInt16: The value at the given address.
        """
        if self.memory_file_values_width > 16:
            raise UnsupportedFunctionError(
                "halfword-wise addressing or smaller", self.addressing_type.name
            )
        return MutableUInt16(
            self._read_multiple(address, 16 // self.memory_file_values_width)
        )

    def read_word(self, address: int) -> MutableUInt32:
        """
        Reads the word at the specified memory address.

        Requires word-wise addressing or smaller; otherwise, raises a UnsupportedFunctionError.

        Parameters:
            address (int): The memory address from which to read.

        Raises:
            UnsupportedFunctionError: If no word-wise addressing or smaller is used.
            MemoryAddressError: If the address is outside the valid memory range.

        Returns:
            MutableUInt32: The value at the given address.
        """
        if self.memory_file_values_width > 32:
            raise UnsupportedFunctionError(
                "word-wise addressing or smaller", self.addressing_type.name
            )
        return MutableUInt32(
            self._read_multiple(address, 32 // self.memory_file_values_width)
        )

    def read_doubleword(self, address: int) -> MutableUInt64:
        """
        Reads the doubleword at the specified memory address.

        Requires doubleword-wise addressing or smaller; otherwise, raises a UnsupportedFunctionError.

        Parameters:
            address (int): The memory address from which to read.

        Raises:
            UnsupportedFunctionError: If no doubleword-wise addressing or smaller is used.
            MemoryAddressError: If the address is outside the valid memory range.

        Returns:
            MutableUInt64: The value at the given address.
        """
        if self.memory_file_values_width > 64:
            raise UnsupportedFunctionError(
                "doubleword-wise addressing or smaller", self.addressing_type.name
            )
        return MutableUInt64(
            self._read_multiple(address, 64 // self.memory_file_values_width)
        )

    def write_byte(self, address: int, value: MutableUInt8) -> None:
        """
        Writes the byte to the specified memory address.

        Requires byte-wise addressing; otherwise, raises a UnsupportedFunctionError.

        Parameters:
            address (int): The memory address to write to.
            value (MutableUInt8): The value to write.

        Raises:
            UnsupportedFunctionError: If no byte-wise addressing is used.
            MemoryAddressError: If the address is outside the valid memory range.
        """
        if self.memory_file_values_width > 8:
            raise UnsupportedFunctionError(
                "byte-wise addressing", self.addressing_type.name
            )
        self._write_multiple(address, 1, int(value))

    def write_halfword(self, address: int, value: MutableUInt16) -> None:
        """
        Writes the halfword to the specified memory address.

        Requires halfword-wise addressing or smaller; otherwise, raises a UnsupportedFunctionError.

        Parameters:
            address (int): The memory address to write to.
            value (MutableUInt16): The value to write.

        Raises:
            UnsupportedFunctionError: If no halfword-wise addressing or smaller is used.
            MemoryAddressError: If the address is outside the valid memory range.
        """
        if self.memory_file_values_width > 16:
            raise UnsupportedFunctionError(
                "halfword-wise addressing or smaller", self.addressing_type.name
            )
        self._write_multiple(address, 16 // self.memory_file_values_width, int(value))

    def write_word(self, address: int, value: MutableUInt32) -> None:
        """
        Writes the word to the specified memory address.

        Requires word-wise addressing or smaller; otherwise, raises a UnsupportedFunctionError.

        Parameters:
            address (int): The memory address to write to.
            value (MutableUInt32): The value to write.

        Raises:
            UnsupportedFunctionError: If no word-wise addressing or smaller is used.
            MemoryAddressError: If the address is outside the valid memory range.
        """
        if self.memory_file_values_width > 32:
            raise UnsupportedFunctionError(
                "word-wise addressing or smaller", self.addressing_type.name
            )
        self._write_multiple(address, 32 // self.memory_file_values_width, int(value))

    def write_doubleword(self, address: int, value: MutableUInt64) -> None:
        """
        Writes the doubleword to the specified memory address.

        Requires doubleword-wise addressing or smaller; otherwise, raises a UnsupportedFunctionError.

        Parameters:
            address (int): The memory address to write to.
            value (MutableUInt64): The value to write.

        Raises:
            UnsupportedFunctionError: If no doubleword-wise addressing or smaller is used.
            MemoryAddressError: If the address is outside the valid memory range.
        """
        if self.memory_file_values_width > 64:
            raise UnsupportedFunctionError(
                "doubleword-wise addressing or smaller", self.addressing_type.name
            )
        self._write_multiple(address, 64 // self.memory_file_values_width, int(value))

    def _memory_repr(
        self, bits_of_one_block: int
    ) -> dict[int, tuple[str, str, str, str]]:
        """
        Returns the contents of the memory as binary, unsigned decimal, hexadecimal, and signed decimal values, all nicely formatted.

        Parameters:
            bits_of_one_block (int): Specifies how many bits long the value at an address should be considered.

        Returns:
            dict[int, tuple[str, str, str, str]]:
                Keys: Memory addresses.
                Values: Tuples of (binary, unsigned decimal, hexadecimal, signed decimal) strings.
        """
        repr_map: dict[int, tuple[str, str, str, str]] = dict()
        num_keys_of_one_block = bits_of_one_block // self.memory_file_values_width
        read_fkt = (
            self.read_byte
            if bits_of_one_block == 8
            else self.read_halfword
            if bits_of_one_block == 16
            else self.read_word
            if bits_of_one_block == 32
            else self.read_doubleword
        )

        for address in self.memory_file.keys():
            aligned_address = address - (address % num_keys_of_one_block)
            if aligned_address in repr_map:
                continue
            word = read_fkt(aligned_address)
            repr_map[aligned_address] = get_n_bit_representations(
                int(word), bits_of_one_block
            )
        return repr_map

    def bytewise_repr(self) -> dict[int, tuple[str, str, str, str]]:
        """
        Returns the contents of the memory (grouped by bytes) as binary, unsigned decimal, hexadecimal, and signed decimal values, all nicely formatted.

        Raises:
            UnsupportedFunctionError: If no byte-wise addressing is used.

        Returns:
            dict[int, tuple[str, str, str, str]]:
                Keys: Memory addresses.
                Values: Tuples of (binary, unsigned decimal, hexadecimal, signed decimal) strings.
        """
        if self.memory_file_values_width > 8:
            raise UnsupportedFunctionError(
                "byte-wise addressing", self.addressing_type.name
            )
        return self._memory_repr(8)

    def half_wordwise_repr(self) -> dict[int, tuple[str, str, str, str]]:
        """
        Returns the contents of the memory (grouped by halfwords) as binary, unsigned decimal, hexadecimal, and signed decimal values, all nicely formatted.

        Raises:
            UnsupportedFunctionError: If no halfword-wise addressing or smaller is used.

        Returns:
            dict[int, tuple[str, str, str, str]]:
                Keys: Memory addresses.
                Values: Tuples of (binary, unsigned decimal, hexadecimal, signed decimal) strings.
        """
        if self.memory_file_values_width > 16:
            raise UnsupportedFunctionError(
                "halfword-wise addressing or smaller", self.addressing_type.name
            )
        return self._memory_repr(16)

    def wordwise_repr(self) -> dict[int, tuple[str, str, str, str]]:
        """
        Returns the contents of the memory (grouped by words) as binary, unsigned decimal, hexadecimal, and signed decimal values, all nicely formatted.

        Raises:
            UnsupportedFunctionError: If no word-wise addressing or smaller is used.

        Returns:
            dict[int, tuple[str, str, str, str]]:
                Keys: Memory addresses.
                Values: Tuples of (binary, unsigned decimal, hexadecimal, signed decimal) strings.
        """
        if self.memory_file_values_width > 32:
            raise UnsupportedFunctionError(
                "word-wise addressing or smaller", self.addressing_type.name
            )
        return self._memory_repr(32)

    def double_wordwise_repr(self) -> dict[int, tuple[str, str, str, str]]:
        """
        Returns the contents of the memory (grouped by doublewords) as binary, unsigned decimal, hexadecimal, and signed decimal values, all nicely formatted.

        Raises:
            UnsupportedFunctionError: If no doubleword-wise addressing or smaller is used.

        Returns:
            dict[int, tuple[str, str, str, str]]:
                Keys: Memory addresses.
                Values: Tuples of (binary, unsigned decimal, hexadecimal, signed decimal) strings.
        """
        if self.memory_file_values_width > 64:
            raise UnsupportedFunctionError(
                "doubleword-wise addressing or smaller", self.addressing_type.name
            )
        return self._memory_repr(64)<|MERGE_RESOLUTION|>--- conflicted
+++ resolved
@@ -37,28 +37,9 @@
     WORD: Type[MutableUInt32] = MutableUInt32
     DOUBLE_WORD: Type[MutableUInt64] = MutableUInt64
 
-<<<<<<< HEAD
 
 T = TypeVar("T", MutableUInt8, MutableUInt16, MutableUInt32, MutableUInt64)
 
-=======
-    def memory_wordwise_repr(self) -> list[tuple[str, tuple[str, str, str, str]]]:
-        """Returns the contents of the memory as binary, unsigned decimal, hexadecimal, signed decimal values, all nicely formatted.
-
-        Returns:
-            dict[str, tuple[str, str, str, str]]: keys: addresses in hex. Values: Tuples of (binary, unsigned decimal, hexadecimal, signed decimal) strings.
-        """
-        wordwise_mem: dict[str, tuple[str, str, str, str]] = dict()
-        for address in sorted(self.memory_file.keys()):
-            aligned_address = address - (address % 4)
-            if aligned_address in wordwise_mem:
-                continue
-            word = self.read_word(address=aligned_address)
-            wordwise_mem[
-                "0x" + "{:x}".format(aligned_address)
-            ] = get_32_bit_representations(int(word))
-        return list(wordwise_mem.items())
->>>>>>> f55faefc
 
 class Memory(Generic[T]):
     """
@@ -356,7 +337,7 @@
         Parameters:
             bits_of_one_block (int): Specifies how many bits long the value at an address should be considered.
 
-        Returns:
+         Returns:
             dict[int, tuple[str, str, str, str]]:
                 Keys: Memory addresses.
                 Values: Tuples of (binary, unsigned decimal, hexadecimal, signed decimal) strings.
@@ -390,7 +371,7 @@
         Raises:
             UnsupportedFunctionError: If no byte-wise addressing is used.
 
-        Returns:
+         Returns:
             dict[int, tuple[str, str, str, str]]:
                 Keys: Memory addresses.
                 Values: Tuples of (binary, unsigned decimal, hexadecimal, signed decimal) strings.
@@ -408,7 +389,7 @@
         Raises:
             UnsupportedFunctionError: If no halfword-wise addressing or smaller is used.
 
-        Returns:
+         Returns:
             dict[int, tuple[str, str, str, str]]:
                 Keys: Memory addresses.
                 Values: Tuples of (binary, unsigned decimal, hexadecimal, signed decimal) strings.
@@ -426,7 +407,7 @@
         Raises:
             UnsupportedFunctionError: If no word-wise addressing or smaller is used.
 
-        Returns:
+         Returns:
             dict[int, tuple[str, str, str, str]]:
                 Keys: Memory addresses.
                 Values: Tuples of (binary, unsigned decimal, hexadecimal, signed decimal) strings.
@@ -444,7 +425,7 @@
         Raises:
             UnsupportedFunctionError: If no doubleword-wise addressing or smaller is used.
 
-        Returns:
+         Returns:
             dict[int, tuple[str, str, str, str]]:
                 Keys: Memory addresses.
                 Values: Tuples of (binary, unsigned decimal, hexadecimal, signed decimal) strings.
