--- conflicted
+++ resolved
@@ -33,15 +33,9 @@
             )
         except KeyError:
             addr2 = fixedint.MutableUInt16(0)
-<<<<<<< HEAD
 
         return addr2 | addr1
 
-=======
-
-        return addr2 | addr1
-
->>>>>>> 5efdf372
     def store_halfword(self, address: int, value: fixedint.MutableUInt16):
         safe_value = fixedint.MutableUInt16(int(value))
         self.memory_file[address % pow(2, 32)] = fixedint.MutableUInt8(
@@ -80,24 +74,12 @@
         safe_value = fixedint.MutableUInt32(int(value))
         self.memory_file[address % pow(2, 32)] = fixedint.MutableUInt8(
             int(safe_value[0:8])
-<<<<<<< HEAD
         )
         self.memory_file[(address + 1) % pow(2, 32)] = fixedint.MutableUInt8(
             int(safe_value[8:16])
         )
         self.memory_file[(address + 2) % pow(2, 32)] = fixedint.MutableUInt8(
             int(safe_value[16:24])
-        )
-        self.memory_file[(address + 3) % pow(2, 32)] = fixedint.MutableUInt8(
-            int(safe_value[24:32])
-=======
-        )
-        self.memory_file[(address + 1) % pow(2, 32)] = fixedint.MutableUInt8(
-            int(safe_value[8:16])
-        )
-        self.memory_file[(address + 2) % pow(2, 32)] = fixedint.MutableUInt8(
-            int(safe_value[16:24])
->>>>>>> 5efdf372
         )
         self.memory_file[(address + 3) % pow(2, 32)] = fixedint.MutableUInt8(
             int(safe_value[24:32])
@@ -148,7 +130,6 @@
         if adress < 0 or adress > 4095:
             raise Exception("illegal action: csr register does not exist")
 
-
     def checkReadOnly(self, adress: int):
         if adress & 0b100000000000 and adress & 0b010000000000:
             raise Exception("illegal action: attempting to write into read-only csr register")
