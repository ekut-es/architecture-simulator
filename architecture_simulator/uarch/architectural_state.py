from dataclasses import dataclass
import fixedint


@dataclass
class RegisterFile:
    registers: list[fixedint.MutableUInt32]


@dataclass
class Memory:
    memory_file: dict[int, fixedint.MutableUInt8]

<<<<<<< HEAD
    def load_byte(self, adress: int) -> fixedint.MutableUInt8:
        return self.memory_file[adress % pow(2, 32)]

    def store_byte(self, adress: int, value: fixedint.MutableUInt8):
        self.memory_file[adress % pow(2, 32)] = value

    def load_halfword(self, adress: int) -> fixedint.MutableUInt16:
        return (
            fixedint.MutableUInt16(
                int(self.memory_file[(adress + 1) % pow(2, 32)]) << 8
            )
            | self.memory_file[adress % pow(2, 32)]
        )

    def store_halfword(self, adress: int, value: fixedint.MutableUInt16):
        self.memory_file[adress % pow(2, 32)] = fixedint.MutableUInt8(int(value[0:8]))
        self.memory_file[(adress + 1) % pow(2, 32)] = fixedint.MutableUInt8(
            int(value[8:16])
        )

    def load_word(self, adress: int) -> fixedint.MutableUInt32:
        return (
            fixedint.MutableUInt32(
                int(self.memory_file[(adress + 3) % pow(2, 32)]) << 24
            )
            | fixedint.MutableUInt32(
                int(self.memory_file[(adress + 2) % pow(2, 32)]) << 16
            )
            | fixedint.MutableUInt32(
                int(self.memory_file[(adress + 1) % pow(2, 32)]) << 8
            )
            | fixedint.MutableUInt32(int(self.memory_file[adress % pow(2, 32)]))
        )

    def store_word(self, adress: int, value: fixedint.MutableUInt32):
        self.memory_file[adress % pow(2, 32)] = fixedint.MutableUInt8(int(value[0:8]))
        self.memory_file[(adress + 1) % pow(2, 32)] = fixedint.MutableUInt8(
            int(value[8:16])
        )
        self.memory_file[(adress + 2) % pow(2, 32)] = fixedint.MutableUInt8(
            int(value[16:24])
        )
        self.memory_file[(adress + 3) % pow(2, 32)] = fixedint.MutableUInt8(
            int(value[24:32])
        )


@dataclass
class ArchitecturalState:
    register_file: RegisterFile
    memory: Memory = Memory(memory_file=dict())
    program_counter: int = 0
=======
    def load_byte(self, address: int) -> fixedint.MutableUInt8:
        try:
            addr1 = fixedint.MutableUInt8(int(self.memory_file[address % pow(2, 32)]))
        except KeyError:
            addr1 = fixedint.MutableUInt8(0)
        return addr1

    def store_byte(self, address: int, value: fixedint.MutableUInt8):
        safe_value = fixedint.MutableUInt8(int(value))
        self.memory_file[address % pow(2, 32)] = safe_value

    def load_halfword(self, address: int) -> fixedint.MutableUInt16:
        try:
            addr1 = fixedint.MutableUInt16(int(self.memory_file[address % pow(2, 32)]))
        except KeyError:
            addr1 = fixedint.MutableUInt16(0)
        try:
            addr2 = fixedint.MutableUInt16(
                int(self.memory_file[(address + 1) % pow(2, 32)]) << 8
            )
        except KeyError:
            addr2 = fixedint.MutableUInt16(0)

        return addr2 | addr1

    def store_halfword(self, address: int, value: fixedint.MutableUInt16):
        safe_value = fixedint.MutableUInt16(int(value))
        self.memory_file[address % pow(2, 32)] = fixedint.MutableUInt8(
            int(safe_value[0:8])
        )
        self.memory_file[(address + 1) % pow(2, 32)] = fixedint.MutableUInt8(
            int(safe_value[8:16])
        )

    def load_word(self, address: int) -> fixedint.MutableUInt32:
        try:
            addr1 = fixedint.MutableUInt32(int(self.memory_file[address % pow(2, 32)]))
        except KeyError:
            addr1 = fixedint.MutableUInt32(0)
        try:
            addr2 = fixedint.MutableUInt32(
                int(self.memory_file[(address + 1) % pow(2, 32)]) << 8
            )
        except KeyError:
            addr2 = fixedint.MutableUInt32(0)
        try:
            addr3 = fixedint.MutableUInt32(
                int(self.memory_file[(address + 2) % pow(2, 32)]) << 16
            )
        except KeyError:
            addr3 = fixedint.MutableUInt32(0)
        try:
            addr4 = fixedint.MutableUInt32(
                int(self.memory_file[(address + 3) % pow(2, 32)]) << 24
            )
        except KeyError:
            addr4 = fixedint.MutableUInt32(0)
        return addr4 | addr3 | addr2 | addr1

    def store_word(self, address: int, value: fixedint.MutableUInt32):
        safe_value = fixedint.MutableUInt32(int(value))
        self.memory_file[address % pow(2, 32)] = fixedint.MutableUInt8(
            int(safe_value[0:8])
        )
        self.memory_file[(address + 1) % pow(2, 32)] = fixedint.MutableUInt8(
            int(safe_value[8:16])
        )
        self.memory_file[(address + 2) % pow(2, 32)] = fixedint.MutableUInt8(
            int(safe_value[16:24])
        )
        self.memory_file[(address + 3) % pow(2, 32)] = fixedint.MutableUInt8(
            int(safe_value[24:32])
        )
            
@dataclass
class CsrRegisterFile(Memory):
    privilege_level: int = 0
    
    def load_byte(self, adress: int) -> fixedint.MutableUInt8:
        self.checkForLegalAdress(adress)
        self.checkPrivilegeLevel(adress)
        return super().load_byte(adress)
    
    def store_byte(self, adress: int, value: fixedint.MutableUInt8):
        self.checkForLegalAdress(adress)
        self.checkPrivilegeLevel(adress)
        self.checkReadOnly(adress)
        return super().store_byte(adress, value)
    
    def load_halfword(self, adress: int) -> fixedint.MutableUInt16:
        self.checkForLegalAdress(adress)
        self.checkPrivilegeLevel(adress)
        return super().load_halfword(adress)
    
    def store_halfword(self, adress: int, value: fixedint.MutableUInt16):
        self.checkForLegalAdress(adress)
        self.checkPrivilegeLevel(adress)
        self.checkReadOnly(adress)
        return super().store_halfword(adress, value)
    
    def load_word(self, adress: int) -> fixedint.MutableUInt32:
        self.checkForLegalAdress(adress)
        self.checkPrivilegeLevel(adress)
        return super().load_word(adress)
    
    def store_word(self, adress: int, value: fixedint.MutableUInt32):
        self.checkForLegalAdress(adress)
        self.checkPrivilegeLevel(adress)
        self.checkReadOnly(adress)
        return super().store_word(adress, value)
    
    def checkPrivilegeLevel(self, adress: int):
        if (adress & 0b001100000000) > self.privilege_level:
            raise Exception("illegal action: privilege level too low to access this csr register")
        
    def checkForLegalAdress(self, adress: int):
        if adress < 0 or adress > 4095:
            raise Exception("illegal action: csr register does not exist")


    def checkReadOnly(self, adress: int):
        if adress & 0b100000000000 and adress & 0b010000000000:
            raise Exception("illegal action: attempting to write into read-only csr register")
        
@dataclass
class ArchitecturalState:
    register_file: RegisterFile
    memory: Memory = Memory(memory_file={})
    csr_registers: CsrRegisterFile = CsrRegisterFile(memory_file={})
    program_counter: int = 0
    
    def changePrivilegeLevel(self, level: int):
        if not level < 0 and not level > 3:
            self.csr_registers.privilege_level = level
    
    def getPrivilegeLevel(self):
        return self.csr_registers.privilege_level
    
>>>>>>> 496d8b81
<|MERGE_RESOLUTION|>--- conflicted
+++ resolved
@@ -11,60 +11,6 @@
 class Memory:
     memory_file: dict[int, fixedint.MutableUInt8]
 
-<<<<<<< HEAD
-    def load_byte(self, adress: int) -> fixedint.MutableUInt8:
-        return self.memory_file[adress % pow(2, 32)]
-
-    def store_byte(self, adress: int, value: fixedint.MutableUInt8):
-        self.memory_file[adress % pow(2, 32)] = value
-
-    def load_halfword(self, adress: int) -> fixedint.MutableUInt16:
-        return (
-            fixedint.MutableUInt16(
-                int(self.memory_file[(adress + 1) % pow(2, 32)]) << 8
-            )
-            | self.memory_file[adress % pow(2, 32)]
-        )
-
-    def store_halfword(self, adress: int, value: fixedint.MutableUInt16):
-        self.memory_file[adress % pow(2, 32)] = fixedint.MutableUInt8(int(value[0:8]))
-        self.memory_file[(adress + 1) % pow(2, 32)] = fixedint.MutableUInt8(
-            int(value[8:16])
-        )
-
-    def load_word(self, adress: int) -> fixedint.MutableUInt32:
-        return (
-            fixedint.MutableUInt32(
-                int(self.memory_file[(adress + 3) % pow(2, 32)]) << 24
-            )
-            | fixedint.MutableUInt32(
-                int(self.memory_file[(adress + 2) % pow(2, 32)]) << 16
-            )
-            | fixedint.MutableUInt32(
-                int(self.memory_file[(adress + 1) % pow(2, 32)]) << 8
-            )
-            | fixedint.MutableUInt32(int(self.memory_file[adress % pow(2, 32)]))
-        )
-
-    def store_word(self, adress: int, value: fixedint.MutableUInt32):
-        self.memory_file[adress % pow(2, 32)] = fixedint.MutableUInt8(int(value[0:8]))
-        self.memory_file[(adress + 1) % pow(2, 32)] = fixedint.MutableUInt8(
-            int(value[8:16])
-        )
-        self.memory_file[(adress + 2) % pow(2, 32)] = fixedint.MutableUInt8(
-            int(value[16:24])
-        )
-        self.memory_file[(adress + 3) % pow(2, 32)] = fixedint.MutableUInt8(
-            int(value[24:32])
-        )
-
-
-@dataclass
-class ArchitecturalState:
-    register_file: RegisterFile
-    memory: Memory = Memory(memory_file=dict())
-    program_counter: int = 0
-=======
     def load_byte(self, address: int) -> fixedint.MutableUInt8:
         try:
             addr1 = fixedint.MutableUInt8(int(self.memory_file[address % pow(2, 32)]))
@@ -138,48 +84,48 @@
         self.memory_file[(address + 3) % pow(2, 32)] = fixedint.MutableUInt8(
             int(safe_value[24:32])
         )
-            
+
 @dataclass
 class CsrRegisterFile(Memory):
     privilege_level: int = 0
-    
+
     def load_byte(self, adress: int) -> fixedint.MutableUInt8:
         self.checkForLegalAdress(adress)
         self.checkPrivilegeLevel(adress)
         return super().load_byte(adress)
-    
+
     def store_byte(self, adress: int, value: fixedint.MutableUInt8):
         self.checkForLegalAdress(adress)
         self.checkPrivilegeLevel(adress)
         self.checkReadOnly(adress)
         return super().store_byte(adress, value)
-    
+
     def load_halfword(self, adress: int) -> fixedint.MutableUInt16:
         self.checkForLegalAdress(adress)
         self.checkPrivilegeLevel(adress)
         return super().load_halfword(adress)
-    
+
     def store_halfword(self, adress: int, value: fixedint.MutableUInt16):
         self.checkForLegalAdress(adress)
         self.checkPrivilegeLevel(adress)
         self.checkReadOnly(adress)
         return super().store_halfword(adress, value)
-    
+
     def load_word(self, adress: int) -> fixedint.MutableUInt32:
         self.checkForLegalAdress(adress)
         self.checkPrivilegeLevel(adress)
         return super().load_word(adress)
-    
+
     def store_word(self, adress: int, value: fixedint.MutableUInt32):
         self.checkForLegalAdress(adress)
         self.checkPrivilegeLevel(adress)
         self.checkReadOnly(adress)
         return super().store_word(adress, value)
-    
+
     def checkPrivilegeLevel(self, adress: int):
         if (adress & 0b001100000000) > self.privilege_level:
             raise Exception("illegal action: privilege level too low to access this csr register")
-        
+
     def checkForLegalAdress(self, adress: int):
         if adress < 0 or adress > 4095:
             raise Exception("illegal action: csr register does not exist")
@@ -188,19 +134,17 @@
     def checkReadOnly(self, adress: int):
         if adress & 0b100000000000 and adress & 0b010000000000:
             raise Exception("illegal action: attempting to write into read-only csr register")
-        
+
 @dataclass
 class ArchitecturalState:
     register_file: RegisterFile
     memory: Memory = Memory(memory_file={})
     csr_registers: CsrRegisterFile = CsrRegisterFile(memory_file={})
     program_counter: int = 0
-    
+
     def changePrivilegeLevel(self, level: int):
         if not level < 0 and not level > 3:
             self.csr_registers.privilege_level = level
-    
+
     def getPrivilegeLevel(self):
         return self.csr_registers.privilege_level
-    
->>>>>>> 496d8b81
