--- conflicted
+++ resolved
@@ -188,32 +188,6 @@
     # appends all the registers one at a time
     archsim_js.clear_register_table()
     archsim_js.clear_memory_table()
-<<<<<<< HEAD
-    representations = simulation.state.memory.memory_wordwise_repr()
-    for address, address_value in sorted(
-        representations.items(),
-        key=lambda item: item[0],
-    ):
-        archsim_js.update_memory_table(hex(address), address_value)
-
-    # appends all the instructions one at a time
-    stage_mapping = {
-        PipelineRegister: "Single",
-        InstructionFetchPipelineRegister: "IF",
-        InstructionDecodePipelineRegister: "ID",
-        ExecutePipelineRegister: "EX",
-        MemoryAccessPipelineRegister: "MEM",
-        RegisterWritebackPipelineRegister: "WB",
-    }
-    pipeline_stages_addresses = dict()
-    for pipeline_register in simulation.pipeline.pipeline_registers:
-        if pipeline_register.address_of_instruction is not None:
-            pipeline_stages_addresses[
-                pipeline_register.address_of_instruction
-            ] = pipeline_register
-
-=======
->>>>>>> 68e25315
     archsim_js.clear_instruction_table()
     if isinstance(simulation, ToySimulation):
         # register table
@@ -227,99 +201,8 @@
         ):
             archsim_js.update_instruction_table(hex(address), cmd.__repr__(), "")
 
-<<<<<<< HEAD
-    # Update IF Stage
-    IF_pipeline_register = simulation.pipeline.pipeline_registers[0]
-    if isinstance(IF_pipeline_register, InstructionFetchPipelineRegister):
-        archsim_js.update_IF_Stage(
-            instruction=IF_pipeline_register.instruction,
-            address_of_instruction=IF_pipeline_register.instruction,
-        )
-
-    # Update ID Stage
-    try:
-        ID_pipeline_register = simulation.pipeline.pipeline_registers[1]
-        if isinstance(ID_pipeline_register, InstructionDecodePipelineRegister):
-            control_unit_signals = [
-                ID_pipeline_register.control_unit_signals.alu_src_1,
-                ID_pipeline_register.control_unit_signals.alu_src_2,
-                ID_pipeline_register.control_unit_signals.wb_src,
-                ID_pipeline_register.control_unit_signals.reg_write,
-                ID_pipeline_register.control_unit_signals.mem_read,
-                ID_pipeline_register.control_unit_signals.mem_write,
-                ID_pipeline_register.control_unit_signals.branch,
-                ID_pipeline_register.control_unit_signals.jump,
-                ID_pipeline_register.control_unit_signals.alu_op,
-                ID_pipeline_register.control_unit_signals.alu_to_pc,
-            ]
-            archsim_js.update_ID_Stage(
-                register_read_addr_1=ID_pipeline_register.register_read_addr_1,
-                register_read_addr_2=ID_pipeline_register.register_read_addr_2,
-                register_read_data_1=ID_pipeline_register.register_read_data_1,
-                register_read_data_2=ID_pipeline_register.register_read_data_2,
-                imm=ID_pipeline_register.imm,
-                control_unit_signals=control_unit_signals,
-            )
-    except:
-        ...
-
-    # Update EX Stage
-    try:
-        EX_pipeline_register = simulation.pipeline.pipeline_registers[2]
-        if isinstance(EX_pipeline_register, ExecutePipelineRegister):
-            control_unit_signals = [
-                EX_pipeline_register.control_unit_signals.alu_src_1,
-                EX_pipeline_register.control_unit_signals.alu_src_2,
-                EX_pipeline_register.control_unit_signals.wb_src,
-                EX_pipeline_register.control_unit_signals.reg_write,
-                EX_pipeline_register.control_unit_signals.mem_read,
-                EX_pipeline_register.control_unit_signals.mem_write,
-                EX_pipeline_register.control_unit_signals.branch,
-                EX_pipeline_register.control_unit_signals.jump,
-                EX_pipeline_register.control_unit_signals.alu_op,
-                EX_pipeline_register.control_unit_signals.alu_to_pc,
-            ]
-            archsim_js.update_EX_Stage(
-                alu_in_1=EX_pipeline_register.alu_in_1,
-                alu_in_2=EX_pipeline_register.alu_in_2,
-                register_read_data_2=EX_pipeline_register.register_read_data_2,
-                imm=EX_pipeline_register.imm,
-                result=EX_pipeline_register.result,
-                comparison=EX_pipeline_register.comparison,
-                pc_plus_imm=EX_pipeline_register.pc_plus_imm,
-                control_unit_signals=control_unit_signals,
-            )
-    except:
-        ...
-
-    # Update MA Stage
-    try:
-        MEM_pipeline_register = simulation.pipeline.pipeline_registers[3]
-        if isinstance(MEM_pipeline_register, MemoryAccessPipelineRegister):
-            control_unit_signals = [
-                MEM_pipeline_register.control_unit_signals.alu_src_1,
-                MEM_pipeline_register.control_unit_signals.alu_src_2,
-                MEM_pipeline_register.control_unit_signals.wb_src,
-                MEM_pipeline_register.control_unit_signals.reg_write,
-                MEM_pipeline_register.control_unit_signals.mem_read,
-                MEM_pipeline_register.control_unit_signals.mem_write,
-                MEM_pipeline_register.control_unit_signals.branch,
-                MEM_pipeline_register.control_unit_signals.jump,
-                MEM_pipeline_register.control_unit_signals.alu_op,
-                MEM_pipeline_register.control_unit_signals.alu_to_pc,
-            ]
-            archsim_js.update_MEM_Stage(
-                memory_address=MEM_pipeline_register.memory_address,
-                result=MEM_pipeline_register.result,
-                memory_write_data=MEM_pipeline_register.memory_write_data,
-                memory_read_data=MEM_pipeline_register.memory_read_data,
-                comparison=MEM_pipeline_register.comparison,
-                comparison_or_jump=MEM_pipeline_register.comparison_or_jump,
-                pc_plus_imm=MEM_pipeline_register.pc_plus_imm,
-                control_unit_signals=control_unit_signals,
-=======
         # memory table
-        representations = simulation.state.data_memory.get_entries()
+        representations = simulation.state.data_memory.memory_repr()
         for address, address_value in sorted(
             representations.items(),
             key=lambda item: item[0],
@@ -360,7 +243,7 @@
             InstructionFetchPipelineRegister: "IF",
             InstructionDecodePipelineRegister: "ID",
             ExecutePipelineRegister: "EX",
-            MemoryAccessPipelineRegister: "MA",
+            MemoryAccessPipelineRegister: "MEM",
             RegisterWritebackPipelineRegister: "WB",
         }
         # inserts all instructions into the instruction table
@@ -391,7 +274,6 @@
             archsim_js.update_IF_Stage(
                 instruction=IF_pipeline_register.instruction,
                 address_of_instruction=IF_pipeline_register.instruction,
->>>>>>> 68e25315
             )
 
         # Update ID Stage
@@ -452,28 +334,28 @@
 
         # Update MA Stage
         try:
-            MA_pipeline_register = simulation.state.pipeline.pipeline_registers[3]
-            if isinstance(MA_pipeline_register, MemoryAccessPipelineRegister):
+            MEM_pipeline_register = simulation.state.pipeline.pipeline_registers[3]
+            if isinstance(MEM_pipeline_register, MemoryAccessPipelineRegister):
                 control_unit_signals = [
-                    MA_pipeline_register.control_unit_signals.alu_src_1,
-                    MA_pipeline_register.control_unit_signals.alu_src_2,
-                    MA_pipeline_register.control_unit_signals.wb_src,
-                    MA_pipeline_register.control_unit_signals.reg_write,
-                    MA_pipeline_register.control_unit_signals.mem_read,
-                    MA_pipeline_register.control_unit_signals.mem_write,
-                    MA_pipeline_register.control_unit_signals.branch,
-                    MA_pipeline_register.control_unit_signals.jump,
-                    MA_pipeline_register.control_unit_signals.alu_op,
-                    MA_pipeline_register.control_unit_signals.alu_to_pc,
+                    MEM_pipeline_register.control_unit_signals.alu_src_1,
+                    MEM_pipeline_register.control_unit_signals.alu_src_2,
+                    MEM_pipeline_register.control_unit_signals.wb_src,
+                    MEM_pipeline_register.control_unit_signals.reg_write,
+                    MEM_pipeline_register.control_unit_signals.mem_read,
+                    MEM_pipeline_register.control_unit_signals.mem_write,
+                    MEM_pipeline_register.control_unit_signals.branch,
+                    MEM_pipeline_register.control_unit_signals.jump,
+                    MEM_pipeline_register.control_unit_signals.alu_op,
+                    MEM_pipeline_register.control_unit_signals.alu_to_pc,
                 ]
-                archsim_js.update_MA_Stage(
-                    memory_address=MA_pipeline_register.memory_address,
-                    result=MA_pipeline_register.result,
-                    memory_write_data=MA_pipeline_register.memory_write_data,
-                    memory_read_data=MA_pipeline_register.memory_read_data,
-                    comparison=MA_pipeline_register.comparison,
-                    comparison_or_jump=MA_pipeline_register.comparison_or_jump,
-                    pc_plus_imm=MA_pipeline_register.pc_plus_imm,
+                archsim_js.update_MEM_Stage(
+                    memory_address=MEM_pipeline_register.memory_address,
+                    result=MEM_pipeline_register.result,
+                    memory_write_data=MEM_pipeline_register.memory_write_data,
+                    memory_read_data=MEM_pipeline_register.memory_read_data,
+                    comparison=MEM_pipeline_register.comparison,
+                    comparison_or_jump=MEM_pipeline_register.comparison_or_jump,
+                    pc_plus_imm=MEM_pipeline_register.pc_plus_imm,
                     control_unit_signals=control_unit_signals,
                 )
         except:
