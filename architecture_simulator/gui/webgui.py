import archsim_js

from architecture_simulator.uarch.architectural_state import (
    RegisterFile,
    Memory,
    InstructionMemory,
)
from architecture_simulator.isa.instruction_types import Instruction
from architecture_simulator.isa.rv32i_instructions import ADD
from architecture_simulator.uarch.architectural_state import ArchitecturalState
from architecture_simulator.simulation.simulation import Simulation
import fixedint

simulation = None


def sim_init():
    global simulation
    simulation = Simulation(
        state=ArchitecturalState(
            register_file=RegisterFile(registers=[0, 2, 0, 8, 6]),
            memory=Memory(
                memory_file=dict(
                    [
                        (0, fixedint.MutableUInt8(1)),
                        (1, fixedint.MutableUInt8(2)),
                        (2, fixedint.MutableUInt8(3)),
                        (3, fixedint.MutableUInt8(-1)),
                        (pow(2, 32) - 1, fixedint.MutableUInt8(4)),
                        (2047, fixedint.MutableUInt8(5)),
                        (10, fixedint.MutableUInt8(10)),
                    ]
                )
            ),
        ),
    )
    update_tables()
    return simulation


def step_sim(instr: str):
    global simulation
    if simulation is None:
        raise RuntimeError("state has not been initialized.")

    # parse the instr json string into a python dict
    if simulation.state.instruction_memory.instructions == {}:
        simulation.state.instruction_memory.append_instructions(instr)

    # step the simulation
    simulation.step_simulation()

    update_tables()

    return simulation


# runs the simulation, takes a string as input and returns the whole simulation
def run_sim(instr: str):
    global simulation
    if simulation is None:
        raise RuntimeError("state has not been initialized.")

    # reset the instruction list
    simulation = Simulation()

    simulation.state.instruction_memory.append_instructions(instr)
    # run the simulation
    simulation.run_simulation()

    update_tables()

    return simulation


# resets the entire simulation
def reset_sim():
    global simulation
    if simulation is None:
        raise RuntimeError("state has not been initialized.")
<<<<<<< HEAD
    simulation = Simulation()
=======
    simulation = Simulation(
        state=ArchitecturalState(register_file=RegisterFile()), instructions={}
    )
    update_tables()
    return simulation


def update_tables():
    global simulation
    if simulation is None:
        raise RuntimeError("state has not been initialized.")
>>>>>>> a8d45e20

    # appends all the registers one at a time
    archsim_js.clear_register_table()
    for reg_i, reg_val in enumerate(simulation.state.register_file.registers):
        archsim_js.update_register_table(reg_i, int(reg_val))

    # appends all the memory one at a time
    archsim_js.clear_memory_table()
    for address, address_val in sorted(
        simulation.state.memory.memory_file.items(), key=lambda item: item[0]
    ):
        archsim_js.update_memory_table(hex(address), bin(address_val))

    # appends all the instructions one at a time
    archsim_js.clear_instruction_table()
    for address, cmd in sorted(
        simulation.instructions.items(), key=lambda item: item[0]
    ):
        archsim_js.update_instruction_table(hex(address), cmd.__repr__())<|MERGE_RESOLUTION|>--- conflicted
+++ resolved
@@ -78,9 +78,6 @@
     global simulation
     if simulation is None:
         raise RuntimeError("state has not been initialized.")
-<<<<<<< HEAD
-    simulation = Simulation()
-=======
     simulation = Simulation(
         state=ArchitecturalState(register_file=RegisterFile()), instructions={}
     )
@@ -92,7 +89,6 @@
     global simulation
     if simulation is None:
         raise RuntimeError("state has not been initialized.")
->>>>>>> a8d45e20
 
     # appends all the registers one at a time
     archsim_js.clear_register_table()
