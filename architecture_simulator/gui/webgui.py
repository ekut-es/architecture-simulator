import archsim_js

from architecture_simulator.uarch.architectural_state import (
    RegisterFile,
    Memory,
    InstructionMemory,
)
from architecture_simulator.isa.instruction_types import Instruction
from architecture_simulator.isa.rv32i_instructions import ADD
from architecture_simulator.uarch.architectural_state import ArchitecturalState
from architecture_simulator.simulation.simulation import Simulation
import fixedint
from dataclasses import dataclass

simulation = None


@dataclass
class StateNotInitializedError(RuntimeError):
    def __repr__(self):
        return "state has not been initialized."


def sim_init():
    global simulation
    simulation = Simulation()
<<<<<<< HEAD
    update_tables()
=======
    update_ui()
>>>>>>> 1d54066c
    return simulation


def step_sim(instr: str):
    global simulation
    if simulation is None:
        raise StateNotInitializedError()

    # parse the instr json string into a python dict
    if simulation.state.instruction_memory.instructions == {}:
        simulation.state.instruction_memory.append_instructions(instr)

    # step the simulation
    simulation_ended_flag = simulation.step_simulation()

    update_ui()

    return (simulation.state.performance_metrics.__repr__(), simulation_ended_flag)


# runs the simulation, takes a string as input and returns the whole simulation
<<<<<<< HEAD
def run_sim(instr: str):
    global simulation
    if simulation is None:
        raise StateNotInitializedError()
=======
# def run_sim(instr: str):
#     global simulation
#     if simulation is None:
#         raise RuntimeError("state has not been initialized.")
>>>>>>> 1d54066c

#     # reset the instruction list
#     simulation = Simulation()

#     simulation.state.instruction_memory.append_instructions(instr)
#     # run the simulation
#     simulation.run_simulation()

#     update_ui()

#     return simulation


# resets the entire simulation
def reset_sim():
    global simulation
    if simulation is None:
        raise StateNotInitializedError()
    simulation = Simulation()
    update_ui()
    return simulation


def update_ui():
    update_tables()
    # update_performance_metrics()


def update_tables():
    global simulation
    if simulation is None:
        raise StateNotInitializedError()

    # appends all the registers one at a time
    archsim_js.clear_register_table()
    representations = simulation.state.register_file.reg_repr()
    for reg_i, reg_val in sorted(
        representations.items(),
        key=lambda item: item[0],
    ):
        archsim_js.update_register_table(reg_i, reg_val)  # int(reg_val)

    # appends all the memory one at a time
    archsim_js.clear_memory_table()
    representations = simulation.state.memory.memory_wordwise_repr()
    for address, address_value in sorted(
        representations.items(),
        key=lambda item: item[0],
    ):
        archsim_js.update_memory_table(hex(address), address_value)

    # appends all the instructions one at a time
    archsim_js.clear_instruction_table()
    for address, cmd in sorted(
        simulation.state.instruction_memory.instructions.items(),
        key=lambda item: item[0],
    ):
        archsim_js.update_instruction_table(hex(address), cmd.__repr__())


# #actual comment: output = performance metric repr but if parser produces error, overwrite output with error
# def update_output():
#     global simulation
#     if simulation is None:
#         raise RuntimeError("state has not been initialized.")

#     archsim_js.update_output(simulation.state.performance_metrics.__repr__())<|MERGE_RESOLUTION|>--- conflicted
+++ resolved
@@ -24,11 +24,7 @@
 def sim_init():
     global simulation
     simulation = Simulation()
-<<<<<<< HEAD
-    update_tables()
-=======
     update_ui()
->>>>>>> 1d54066c
     return simulation
 
 
@@ -50,17 +46,10 @@
 
 
 # runs the simulation, takes a string as input and returns the whole simulation
-<<<<<<< HEAD
-def run_sim(instr: str):
-    global simulation
-    if simulation is None:
-        raise StateNotInitializedError()
-=======
 # def run_sim(instr: str):
 #     global simulation
 #     if simulation is None:
-#         raise RuntimeError("state has not been initialized.")
->>>>>>> 1d54066c
+#         raise StateNotInitializedError()
 
 #     # reset the instruction list
 #     simulation = Simulation()
