--- conflicted
+++ resolved
@@ -39,9 +39,11 @@
             if state is None
             else state
         )
+        self.mode = mode
 
     def step(self) -> bool:
-        self.state.pipeline.step()
+        if not self.is_done():
+            self.state.pipeline.step()
         return not self.is_done()
 
     def run(self):
@@ -51,7 +53,6 @@
         self.state.performance_metrics.stop_timer()
 
     def load_program(self, program: str):
-<<<<<<< HEAD
         """Loads a text form program into the simulation.
 
         Args:
@@ -59,17 +60,6 @@
         """
         parser = RiscvParser()
         parser.parse(program=program, state=self.state)
-=======
-        parser = RiscvParser()
-        # Required to compute labels TODO: Actually, I think this is not needed, because instructions always use relative addresses for jumping.
-        # The parser should get slightly reworked.
-        start_address = self.state.instruction_memory.address_range.start
-        self.state.instruction_memory.write_instructions(
-            parser.parse(
-                program=program,
-                start_address=start_address,
-            )
-        )
 
     def is_done(self):
         return self.state.pipeline.is_done()
@@ -77,9 +67,5 @@
     def has_instructions(self) -> bool:
         return bool(self.state.instruction_memory)
 
-    def get_performance_metrics_str(self) -> str:
-        return str(self.state.performance_metrics)
-
     def get_performance_metrics(self) -> PerformanceMetrics:
-        return self.state.performance_metrics
->>>>>>> 68e25315
+        return self.state.performance_metrics