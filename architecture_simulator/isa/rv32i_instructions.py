--- conflicted
+++ resolved
@@ -30,13 +30,8 @@
 
 
 class SUB(RTypeInstruction):
-<<<<<<< HEAD
     def __init__(self, rd: int, rs1: int, rs2: int):
         super().__init__(rd, rs1, rs2, mnemonic="sub")
-=======
-    def __init__(self, rs1: int, rs2: int, rd: int):
-        super().__init__(rs1=rs1, rs2=rs2, rd=rd, mnemonic="add")
->>>>>>> 496d8b81
 
     def behavior(self, architectural_state: ArchitecturalState) -> ArchitecturalState:
         """
@@ -233,6 +228,199 @@
         return architectural_state
 
 
+class BEQ(BTypeInstruction):
+    def __init__(self, rs1: int, rs2: int, imm: int):
+        super().__init__(rs1=rs1, rs2=rs2, imm=imm, mnemonic="beq")
+
+    def behavior(self, architectural_state: ArchitecturalState) -> ArchitecturalState:
+        """if (x[rs1] == x[rs2]) pc += sext(imm)"""
+        rs1 = architectural_state.register_file.registers[self.rs1]
+        rs2 = architectural_state.register_file.registers[self.rs2]
+        if rs1 == rs2:
+            architectural_state.program_counter += self.imm * 2 - 4
+        return architectural_state
+
+
+class BNE(BTypeInstruction):
+    def __init__(self, rs1: int, rs2: int, imm: int):
+        super().__init__(rs1=rs1, rs2=rs2, imm=imm, mnemonic="bne")
+
+    def behavior(self, architectural_state: ArchitecturalState) -> ArchitecturalState:
+        """if (x[rs1] != x[rs2]) pc += sext(imm)"""
+        rs1 = architectural_state.register_file.registers[self.rs1]
+        rs2 = architectural_state.register_file.registers[self.rs2]
+        if rs1 != rs2:
+            architectural_state.program_counter += self.imm * 2 - 4
+        return architectural_state
+
+
+class BLT(BTypeInstruction):
+    def __init__(self, rs1: int, rs2: int, imm: int):
+        super().__init__(rs1=rs1, rs2=rs2, imm=imm, mnemonic="blt")
+
+    def behavior(self, architectural_state: ArchitecturalState) -> ArchitecturalState:
+        """if (x[rs1] <s x[rs2]) pc += sext(imm)"""
+        rs1 = fixedint.Int32(int(architectural_state.register_file.registers[self.rs1]))
+        rs2 = fixedint.Int32(int(architectural_state.register_file.registers[self.rs2]))
+        if rs1 < rs2:
+            architectural_state.program_counter += self.imm * 2 - 4
+        return architectural_state
+
+
+class BGE(BTypeInstruction):
+    def __init__(self, rs1: int, rs2: int, imm: int):
+        super().__init__(rs1=rs1, rs2=rs2, imm=imm, mnemonic="bge")
+
+    def behavior(self, architectural_state: ArchitecturalState) -> ArchitecturalState:
+        """if (x[rs1] >= x[rs2]) pc += sext(imm)"""
+        rs1 = fixedint.Int32(int(architectural_state.register_file.registers[self.rs1]))
+        rs2 = fixedint.Int32(int(architectural_state.register_file.registers[self.rs2]))
+        if rs1 >= rs2:
+            architectural_state.program_counter += self.imm * 2 - 4
+        return architectural_state
+
+
+class BLTU(BTypeInstruction):
+    def __init__(self, rs1: int, rs2: int, imm: int):
+        super().__init__(rs1=rs1, rs2=rs2, imm=imm, mnemonic="bltu")
+
+    def behavior(self, architectural_state: ArchitecturalState) -> ArchitecturalState:
+        """if (x[rs1] <u x[rs2]) pc += sext(imm)"""
+        rs1 = architectural_state.register_file.registers[self.rs1]
+        rs2 = architectural_state.register_file.registers[self.rs2]
+        if rs1 < rs2:
+            architectural_state.program_counter += self.imm * 2 - 4
+        return architectural_state
+
+
+class BGEU(BTypeInstruction):
+    def __init__(self, rs1: int, rs2: int, imm: int):
+        super().__init__(rs1=rs1, rs2=rs2, imm=imm, mnemonic="bgeu")
+
+    def behavior(self, architectural_state: ArchitecturalState) -> ArchitecturalState:
+        """if (x[rs1] >=u x[rs2]) pc += sext(imm)"""
+        rs1 = architectural_state.register_file.registers[self.rs1]
+        rs2 = architectural_state.register_file.registers[self.rs2]
+        if rs1 >= rs2:
+            architectural_state.program_counter += self.imm * 2 - 4
+        return architectural_state
+
+class CSRRW(CSRTypeInstruction):
+    def __init__(self, rd: int, csr: int, rs1: int):
+        super().__init__(rd, csr, rs1, mnemonic="csrrw")
+
+    def behavior(self, architectural_state: ArchitecturalState) -> ArchitecturalState:
+        """x[rd] = zext(csr_register[csr]); csr_register[csr] = x[rs1]
+
+        Args:
+            architectural_state (ArchitecturalState): _description_
+
+        Returns:
+            ArchitecturalState: _description_
+        """
+        architectural_state.register_file.registers[self.rd] = architectural_state.csr_registers.load_word(self.csr)
+        architectural_state.csr_registers.store_word(self.csr, architectural_state.register_file.registers[self.rs1])
+
+        return architectural_state
+
+class CSRRS(CSRTypeInstruction):
+    def __init__(self, rd: int, csr: int, rs1: int):
+        super().__init__(rd, csr, rs1, mnemonic="csrrs")
+
+    def behavior(self, architectural_state: ArchitecturalState) -> ArchitecturalState:
+        """x[rd] = zext(csr_register[csr]); csr_register[csr] = csr_register[csr] or x[rs1]
+
+        Args:
+            architectural_state (ArchitecturalState): _description_
+
+        Returns:
+            ArchitecturalState: _description_
+        """
+        rs1_value = architectural_state.register_file.registers[self.rs1]
+        architectural_state.register_file.registers[self.rd] = architectural_state.csr_registers.load_word(self.csr)
+        temp = architectural_state.csr_registers.load_word(self.csr) | rs1_value
+        architectural_state.csr_registers.store_word(self.csr, temp)
+
+        return architectural_state
+
+class CSRRC(CSRTypeInstruction):
+    def __init__(self, rd: int, csr: int, rs1: int):
+        super().__init__(rd, csr, rs1, mnemonic="csrrc")
+
+    def behavior(self, architectural_state: ArchitecturalState) -> ArchitecturalState:
+        """x[rd] = zext(csr_register[csr]); csr_register[csr] = csr_register[csr] and not(x[rs1])
+
+        Args:
+            architectural_state (ArchitecturalState): _description_
+
+        Returns:
+            ArchitecturalState: _description_
+        """
+        rs1_value = architectural_state.register_file.registers[self.rs1]
+        architectural_state.register_file.registers[self.rd] = architectural_state.csr_registers.load_word(self.csr)
+        temp = architectural_state.csr_registers.load_word(self.csr) & (~(rs1_value))
+        architectural_state.csr_registers.store_word(self.csr, temp)
+
+        return architectural_state
+
+
+class CSRRWI(CSRITypeInstruction):
+    def __init__(self, rd: int, csr: int, uimm: int):
+        super().__init__(rd, csr, uimm, mnemonic="csrrwi")
+
+    def behavior(self, architectural_state: ArchitecturalState) -> ArchitecturalState:
+        """x[rd] = zext(csr_register[csr]); csr_register[csr] = zext(uimm)
+
+        Args:
+            architectural_state (ArchitecturalState): _description_
+
+        Returns:
+            ArchitecturalState: _description_
+        """
+        architectural_state.register_file.registers[self.rd] = architectural_state.csr_registers.load_word(self.csr)
+        architectural_state.csr_registers.store_word(self.csr, fixedint.MutableUInt32(self.uimm))
+
+        return architectural_state
+
+class CSRRSI(CSRITypeInstruction):
+    def __init__(self, rd: int, csr: int, uimm: int):
+        super().__init__(rd, csr, uimm, mnemonic="csrrsi")
+
+    def behavior(self, architectural_state: ArchitecturalState) -> ArchitecturalState:
+        """x[rd] = zext(csr_register[csr]); csr_register[csr] = csr_register[csr] or zext(uimm)
+
+        Args:
+            architectural_state (ArchitecturalState): _description_
+
+        Returns:
+            ArchitecturalState: _description_
+        """
+        architectural_state.register_file.registers[self.rd] = architectural_state.csr_registers.load_word(self.csr)
+        temp = architectural_state.csr_registers.load_word(self.csr) | fixedint.MutableUInt32(self.uimm)
+        architectural_state.csr_registers.store_word(self.csr, temp)
+
+        return architectural_state
+
+class CSRRCI(CSRITypeInstruction):
+    def __init__(self, rd: int, csr: int, uimm: int):
+        super().__init__(rd, csr, uimm, mnemonic="csrrci")
+
+    def behavior(self, architectural_state: ArchitecturalState) -> ArchitecturalState:
+        """x[rd] = zext(csr_register[csr]); csr_register[csr] = csr_register[csr] and not(zext(uimm))
+
+        Args:
+            architectural_state (ArchitecturalState): _description_
+
+        Returns:
+            ArchitecturalState: _description_
+        """
+        architectural_state.register_file.registers[self.rd] = architectural_state.csr_registers.load_word(self.csr)
+        temp = architectural_state.csr_registers.load_word(self.csr) & (~(fixedint.MutableUInt32(self.uimm)))
+        architectural_state.csr_registers.store_word(self.csr, temp)
+
+        return architectural_state
+
+
 class AND(RTypeInstruction):
     def __init__(self, rd: int, rs1: int, rs2: int):
         super().__init__(rd, rs1, rs2, mnemonic="and")
@@ -256,7 +444,6 @@
         return architectural_state
 
 
-<<<<<<< HEAD
 instruction_map = {
     "add": ADD,
     "sub": SUB,
@@ -268,200 +455,4 @@
     "sra": SRA,
     "or": OR,
     "and": AND,
-}
-=======
-class BEQ(BTypeInstruction):
-    def __init__(self, rs1: int, rs2: int, imm: int):
-        super().__init__(rs1=rs1, rs2=rs2, imm=imm, mnemonic="beq")
-
-    def behavior(self, architectural_state: ArchitecturalState) -> ArchitecturalState:
-        """if (x[rs1] == x[rs2]) pc += sext(imm)"""
-        rs1 = architectural_state.register_file.registers[self.rs1]
-        rs2 = architectural_state.register_file.registers[self.rs2]
-        if rs1 == rs2:
-            architectural_state.program_counter += self.imm * 2 - 4
-        return architectural_state
-
-
-class BNE(BTypeInstruction):
-    def __init__(self, rs1: int, rs2: int, imm: int):
-        super().__init__(rs1=rs1, rs2=rs2, imm=imm, mnemonic="bne")
-
-    def behavior(self, architectural_state: ArchitecturalState) -> ArchitecturalState:
-        """if (x[rs1] != x[rs2]) pc += sext(imm)"""
-        rs1 = architectural_state.register_file.registers[self.rs1]
-        rs2 = architectural_state.register_file.registers[self.rs2]
-        if rs1 != rs2:
-            architectural_state.program_counter += self.imm * 2 - 4
-        return architectural_state
-
-
-class BLT(BTypeInstruction):
-    def __init__(self, rs1: int, rs2: int, imm: int):
-        super().__init__(rs1=rs1, rs2=rs2, imm=imm, mnemonic="blt")
-
-    def behavior(self, architectural_state: ArchitecturalState) -> ArchitecturalState:
-        """if (x[rs1] <s x[rs2]) pc += sext(imm)"""
-        rs1 = fixedint.Int32(int(architectural_state.register_file.registers[self.rs1]))
-        rs2 = fixedint.Int32(int(architectural_state.register_file.registers[self.rs2]))
-        if rs1 < rs2:
-            architectural_state.program_counter += self.imm * 2 - 4
-        return architectural_state
-
-
-class BGE(BTypeInstruction):
-    def __init__(self, rs1: int, rs2: int, imm: int):
-        super().__init__(rs1=rs1, rs2=rs2, imm=imm, mnemonic="bge")
-
-    def behavior(self, architectural_state: ArchitecturalState) -> ArchitecturalState:
-        """if (x[rs1] >= x[rs2]) pc += sext(imm)"""
-        rs1 = fixedint.Int32(int(architectural_state.register_file.registers[self.rs1]))
-        rs2 = fixedint.Int32(int(architectural_state.register_file.registers[self.rs2]))
-        if rs1 >= rs2:
-            architectural_state.program_counter += self.imm * 2 - 4
-        return architectural_state
-
-
-class BLTU(BTypeInstruction):
-    def __init__(self, rs1: int, rs2: int, imm: int):
-        super().__init__(rs1=rs1, rs2=rs2, imm=imm, mnemonic="bltu")
-
-    def behavior(self, architectural_state: ArchitecturalState) -> ArchitecturalState:
-        """if (x[rs1] <u x[rs2]) pc += sext(imm)"""
-        rs1 = architectural_state.register_file.registers[self.rs1]
-        rs2 = architectural_state.register_file.registers[self.rs2]
-        if rs1 < rs2:
-            architectural_state.program_counter += self.imm * 2 - 4
-        return architectural_state
-
-
-class BGEU(BTypeInstruction):
-    def __init__(self, rs1: int, rs2: int, imm: int):
-        super().__init__(rs1=rs1, rs2=rs2, imm=imm, mnemonic="bgeu")
-
-    def behavior(self, architectural_state: ArchitecturalState) -> ArchitecturalState:
-        """if (x[rs1] >=u x[rs2]) pc += sext(imm)"""
-        rs1 = architectural_state.register_file.registers[self.rs1]
-        rs2 = architectural_state.register_file.registers[self.rs2]
-        if rs1 >= rs2:
-            architectural_state.program_counter += self.imm * 2 - 4
-        return architectural_state
-
-class CSRRW(CSRTypeInstruction):
-    def __init__(self, rd: int, csr: int, rs1: int):
-        super().__init__(rd, csr, rs1, mnemonic="csrrw")
-
-    def behavior(self, architectural_state: ArchitecturalState) -> ArchitecturalState:
-        """x[rd] = zext(csr_register[csr]); csr_register[csr] = x[rs1]
-
-        Args:
-            architectural_state (ArchitecturalState): _description_
-
-        Returns:
-            ArchitecturalState: _description_
-        """
-        architectural_state.register_file.registers[self.rd] = architectural_state.csr_registers.load_word(self.csr)
-        architectural_state.csr_registers.store_word(self.csr, architectural_state.register_file.registers[self.rs1])
-
-        return architectural_state
-
-class CSRRS(CSRTypeInstruction):
-    def __init__(self, rd: int, csr: int, rs1: int):
-        super().__init__(rd, csr, rs1, mnemonic="csrrs")
-
-    def behavior(self, architectural_state: ArchitecturalState) -> ArchitecturalState:
-        """x[rd] = zext(csr_register[csr]); csr_register[csr] = csr_register[csr] or x[rs1]
-
-        Args:
-            architectural_state (ArchitecturalState): _description_
-
-        Returns:
-            ArchitecturalState: _description_
-        """
-        rs1_value = architectural_state.register_file.registers[self.rs1]
-        architectural_state.register_file.registers[self.rd] = architectural_state.csr_registers.load_word(self.csr)
-        temp = architectural_state.csr_registers.load_word(self.csr) | rs1_value
-        architectural_state.csr_registers.store_word(self.csr, temp)
-
-        return architectural_state
-
-class CSRRC(CSRTypeInstruction):
-    def __init__(self, rd: int, csr: int, rs1: int):
-        super().__init__(rd, csr, rs1, mnemonic="csrrc")
-
-    def behavior(self, architectural_state: ArchitecturalState) -> ArchitecturalState:
-        """x[rd] = zext(csr_register[csr]); csr_register[csr] = csr_register[csr] and not(x[rs1])
-
-        Args:
-            architectural_state (ArchitecturalState): _description_
-
-        Returns:
-            ArchitecturalState: _description_
-        """
-        rs1_value = architectural_state.register_file.registers[self.rs1]
-        architectural_state.register_file.registers[self.rd] = architectural_state.csr_registers.load_word(self.csr)
-        temp = architectural_state.csr_registers.load_word(self.csr) & (~(rs1_value))
-        architectural_state.csr_registers.store_word(self.csr, temp)
-
-        return architectural_state
-
-
-class CSRRWI(CSRITypeInstruction):
-    def __init__(self, rd: int, csr: int, uimm: int):
-        super().__init__(rd, csr, uimm, mnemonic="csrrwi")
-
-    def behavior(self, architectural_state: ArchitecturalState) -> ArchitecturalState:
-        """x[rd] = zext(csr_register[csr]); csr_register[csr] = zext(uimm)
-
-        Args:
-            architectural_state (ArchitecturalState): _description_
-
-        Returns:
-            ArchitecturalState: _description_
-        """
-        architectural_state.register_file.registers[self.rd] = architectural_state.csr_registers.load_word(self.csr)
-        architectural_state.csr_registers.store_word(self.csr, fixedint.MutableUInt32(self.uimm))
-
-        return architectural_state
-
-class CSRRSI(CSRITypeInstruction):
-    def __init__(self, rd: int, csr: int, uimm: int):
-        super().__init__(rd, csr, uimm, mnemonic="csrrsi")
-
-    def behavior(self, architectural_state: ArchitecturalState) -> ArchitecturalState:
-        """x[rd] = zext(csr_register[csr]); csr_register[csr] = csr_register[csr] or zext(uimm)
-
-        Args:
-            architectural_state (ArchitecturalState): _description_
-
-        Returns:
-            ArchitecturalState: _description_
-        """
-        architectural_state.register_file.registers[self.rd] = architectural_state.csr_registers.load_word(self.csr)
-        temp = architectural_state.csr_registers.load_word(self.csr) | fixedint.MutableUInt32(self.uimm)
-        architectural_state.csr_registers.store_word(self.csr, temp)
-
-        return architectural_state
-
-class CSRRCI(CSRITypeInstruction):
-    def __init__(self, rd: int, csr: int, uimm: int):
-        super().__init__(rd, csr, uimm, mnemonic="csrrci")
-
-    def behavior(self, architectural_state: ArchitecturalState) -> ArchitecturalState:
-        """x[rd] = zext(csr_register[csr]); csr_register[csr] = csr_register[csr] and not(zext(uimm))
-
-        Args:
-            architectural_state (ArchitecturalState): _description_
-
-        Returns:
-            ArchitecturalState: _description_
-        """
-        architectural_state.register_file.registers[self.rd] = architectural_state.csr_registers.load_word(self.csr)
-        temp = architectural_state.csr_registers.load_word(self.csr) & (~(fixedint.MutableUInt32(self.uimm)))
-        architectural_state.csr_registers.store_word(self.csr, temp)
-
-        return architectural_state
-
-
-instruction_map = {"add": ADD, "sub": SUB}
->>>>>>> 496d8b81
+}