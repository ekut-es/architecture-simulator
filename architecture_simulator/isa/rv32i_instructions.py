# from ctypes import c_int32, c_uint32, c_int8, c_int16, c_uint8, c_uint16

<<<<<<< HEAD
from .instruction_types import RTypeInstruction
from .instruction_types import ITypeInstruction
from ..uarch.architectural_state import ArchitecturalState
import fixedint

# todo: use ctypes
class ECALLException(Exception):
    "Raises when an ECALL is executed"


class EBREAKException(Exception):
    "Raises when an EBREAK is executed"

=======
from .instruction_types import RTypeInstruction, CSRTypeInstruction, CSRITypeInstruction
from architecture_simulator.uarch.architectural_state import ArchitecturalState
from .instruction_types import BTypeInstruction
from architecture_simulator.isa.instruction_types import STypeInstruction
from architecture_simulator.isa.instruction_types import UTypeInstruction
from architecture_simulator.isa.instruction_types import JTypeInstruction
from architecture_simulator.isa.instruction_types import fence
import fixedint

>>>>>>> 5efdf372

class ADD(RTypeInstruction):
    def __init__(self, rd: int, rs1: int, rs2: int):
        super().__init__(rd, rs1, rs2, mnemonic="add")

    def behavior(self, architectural_state: ArchitecturalState) -> ArchitecturalState:
        """
        Addition:
            rd = rs1 + rs2

        Args:
            architectural_state

        Returns:
            architectural_state
        """
        rs1 = architectural_state.register_file.registers[self.rs1]
        rs2 = architectural_state.register_file.registers[self.rs2]
        architectural_state.register_file.registers[self.rd] = rs1 + rs2
        return architectural_state


class SUB(RTypeInstruction):
    def __init__(self, rd: int, rs1: int, rs2: int):
        super().__init__(rd, rs1, rs2, mnemonic="sub")

    def behavior(self, architectural_state: ArchitecturalState) -> ArchitecturalState:
        """
        Subtraction:
            rd = rs1 - rs2

        Args:
            architectural_state

        Returns:
            architectural_state
        """
        rs1 = architectural_state.register_file.registers[self.rs1]
        rs2 = architectural_state.register_file.registers[self.rs2]
        architectural_state.register_file.registers[self.rd] = fixedint.MutableUInt32(
            int(fixedint.Int32(int(rs1)) - fixedint.Int32(int(rs2)))
        )
        return architectural_state


class SLL(RTypeInstruction):
    def __init__(self, rd: int, rs1: int, rs2: int):
        super().__init__(rd, rs1, rs2, mnemonic="sll")

    def behavior(self, architectural_state: ArchitecturalState) -> ArchitecturalState:
        """
        Shift left logical:
            rd = rs1 << rs2

        (shift amount determined by lower 5 bits of rs2)

        Args:
            architectural_state

        Returns:
            architectural_state
        """
        rs1 = architectural_state.register_file.registers[self.rs1]
        rs2 = architectural_state.register_file.registers[
            self.rs2
        ] % fixedint.MutableUInt32(32)
        architectural_state.register_file.registers[self.rd] = rs1 << rs2
        return architectural_state


class SLT(RTypeInstruction):
    def __init__(self, rd: int, rs1: int, rs2: int):
        super().__init__(rd, rs1, rs2, mnemonic="slt")

    def behavior(self, architectural_state: ArchitecturalState) -> ArchitecturalState:
        """
        Set lower than:
            rd = 1 if (rs1 < rs2) else 0

        (register values are interpreted as signed integers)

        Args:
            architectural_state

        Returns:
            architectural_state
        """
        rs1 = fixedint.Int32(int(architectural_state.register_file.registers[self.rs1]))
        rs2 = fixedint.Int32(int(architectural_state.register_file.registers[self.rs2]))
        architectural_state.register_file.registers[self.rd] = (
            fixedint.MutableUInt32(1) if rs1 < rs2 else fixedint.MutableUInt32(0)
        )
        return architectural_state


class SLTU(RTypeInstruction):
    def __init__(self, rd: int, rs1: int, rs2: int):
        super().__init__(rd, rs1, rs2, mnemonic="sltu")

    def behavior(self, architectural_state: ArchitecturalState) -> ArchitecturalState:
        """
        Set lower than unsigned:
            rd = 1 if (rs1 < rs2) else 0

        (register values are interpreted as unsigned integers)

        Args:
            architectural_state

        Returns:
            architectural_state
        """
        rs1 = architectural_state.register_file.registers[self.rs1]
        rs2 = architectural_state.register_file.registers[self.rs2]
        architectural_state.register_file.registers[self.rd] = (
            fixedint.MutableUInt32(1) if rs1 < rs2 else fixedint.MutableUInt32(0)
        )
        return architectural_state


class XOR(RTypeInstruction):
    def __init__(self, rd: int, rs1: int, rs2: int):
        super().__init__(rd, rs1, rs2, mnemonic="xor")

    def behavior(self, architectural_state: ArchitecturalState) -> ArchitecturalState:
        """
        XOR:
            rd = rs1 ^ rs2

        (executed bitwise)

        Args:
            architectural_state

        Returns:
            architectural_state
        """
        rs1 = architectural_state.register_file.registers[self.rs1]
        rs2 = architectural_state.register_file.registers[self.rs2]
        architectural_state.register_file.registers[self.rd] = rs1 ^ rs2
        return architectural_state


class SRL(RTypeInstruction):
    def __init__(self, rd: int, rs1: int, rs2: int):
        super().__init__(rd, rs1, rs2, mnemonic="srl")

    def behavior(self, architectural_state: ArchitecturalState) -> ArchitecturalState:
        """
        Shift right logical:
            rd = rs1 >> rs2

        (shift amount determined by lower 5 bits of rs2)

        Args:
            architectural_state

        Returns:
            architectural_state
        """
        rs1 = architectural_state.register_file.registers[self.rs1]
        rs2 = architectural_state.register_file.registers[
            self.rs2
        ] % fixedint.MutableUInt32(32)
        architectural_state.register_file.registers[self.rd] = rs1 >> rs2
        return architectural_state


class SRA(RTypeInstruction):
    def __init__(self, rd: int, rs1: int, rs2: int):
        super().__init__(rd, rs1, rs2, mnemonic="sra")

    def behavior(self, architectural_state: ArchitecturalState) -> ArchitecturalState:
        """
        Shift right arithmetic:
            rd = rs1 >>s rs2

        (shift amount determined by lower 5 bits of rs2)

        Args:
            architectural_state

        Returns:
            architectural_state
        """
        rs1 = fixedint.Int32(int(architectural_state.register_file.registers[self.rs1]))
        rs2 = fixedint.Int32(
            int(
                architectural_state.register_file.registers[self.rs2]
                % fixedint.MutableUInt32(32)
            )
        )
        architectural_state.register_file.registers[self.rd] = fixedint.MutableUInt32(
            int(rs1 >> rs2)
        )
        return architectural_state


class OR(RTypeInstruction):
    def __init__(self, rd: int, rs1: int, rs2: int):
        super().__init__(rd, rs1, rs2, mnemonic="or")

    def behavior(self, architectural_state: ArchitecturalState) -> ArchitecturalState:
        """
        OR:
            rd = rs1 | rs2

        (executed bitwise)

        Args:
            architectural_state

        Returns:
            architectural_state
        """
        rs1 = architectural_state.register_file.registers[self.rs1]
        rs2 = architectural_state.register_file.registers[self.rs2]
        architectural_state.register_file.registers[self.rd] = rs1 | rs2
        return architectural_state


class BEQ(BTypeInstruction):
    def __init__(self, rs1: int, rs2: int, imm: int):
        super().__init__(rs1=rs1, rs2=rs2, imm=imm, mnemonic="beq")

    def behavior(self, architectural_state: ArchitecturalState) -> ArchitecturalState:
        """if (x[rs1] == x[rs2]) pc += sext(imm)"""
        rs1 = architectural_state.register_file.registers[self.rs1]
        rs2 = architectural_state.register_file.registers[self.rs2]
        if rs1 == rs2:
            architectural_state.program_counter += self.imm * 2 - 4
        return architectural_state


class BNE(BTypeInstruction):
    def __init__(self, rs1: int, rs2: int, imm: int):
        super().__init__(rs1=rs1, rs2=rs2, imm=imm, mnemonic="bne")

    def behavior(self, architectural_state: ArchitecturalState) -> ArchitecturalState:
        """if (x[rs1] != x[rs2]) pc += sext(imm)"""
        rs1 = architectural_state.register_file.registers[self.rs1]
        rs2 = architectural_state.register_file.registers[self.rs2]
        if rs1 != rs2:
            architectural_state.program_counter += self.imm * 2 - 4
        return architectural_state


class BLT(BTypeInstruction):
    def __init__(self, rs1: int, rs2: int, imm: int):
        super().__init__(rs1=rs1, rs2=rs2, imm=imm, mnemonic="blt")

    def behavior(self, architectural_state: ArchitecturalState) -> ArchitecturalState:
        """if (x[rs1] <s x[rs2]) pc += sext(imm)"""
        rs1 = fixedint.Int32(int(architectural_state.register_file.registers[self.rs1]))
        rs2 = fixedint.Int32(int(architectural_state.register_file.registers[self.rs2]))
        if rs1 < rs2:
            architectural_state.program_counter += self.imm * 2 - 4
        return architectural_state


class BGE(BTypeInstruction):
    def __init__(self, rs1: int, rs2: int, imm: int):
        super().__init__(rs1=rs1, rs2=rs2, imm=imm, mnemonic="bge")

    def behavior(self, architectural_state: ArchitecturalState) -> ArchitecturalState:
        """if (x[rs1] >= x[rs2]) pc += sext(imm)"""
        rs1 = fixedint.Int32(int(architectural_state.register_file.registers[self.rs1]))
        rs2 = fixedint.Int32(int(architectural_state.register_file.registers[self.rs2]))
        if rs1 >= rs2:
            architectural_state.program_counter += self.imm * 2 - 4
        return architectural_state


class BLTU(BTypeInstruction):
    def __init__(self, rs1: int, rs2: int, imm: int):
        super().__init__(rs1=rs1, rs2=rs2, imm=imm, mnemonic="bltu")

    def behavior(self, architectural_state: ArchitecturalState) -> ArchitecturalState:
        """if (x[rs1] <u x[rs2]) pc += sext(imm)"""
        rs1 = architectural_state.register_file.registers[self.rs1]
        rs2 = architectural_state.register_file.registers[self.rs2]
        if rs1 < rs2:
            architectural_state.program_counter += self.imm * 2 - 4
        return architectural_state


class BGEU(BTypeInstruction):
    def __init__(self, rs1: int, rs2: int, imm: int):
        super().__init__(rs1=rs1, rs2=rs2, imm=imm, mnemonic="bgeu")

    def behavior(self, architectural_state: ArchitecturalState) -> ArchitecturalState:
        """if (x[rs1] >=u x[rs2]) pc += sext(imm)"""
        rs1 = architectural_state.register_file.registers[self.rs1]
        rs2 = architectural_state.register_file.registers[self.rs2]
        if rs1 >= rs2:
            architectural_state.program_counter += self.imm * 2 - 4
        return architectural_state

class CSRRW(CSRTypeInstruction):
    def __init__(self, rd: int, csr: int, rs1: int):
        super().__init__(rd, csr, rs1, mnemonic="csrrw")

    def behavior(self, architectural_state: ArchitecturalState) -> ArchitecturalState:
        """x[rd] = zext(csr_register[csr]); csr_register[csr] = x[rs1]

        Args:
            architectural_state (ArchitecturalState): _description_

        Returns:
            ArchitecturalState: _description_
        """
        architectural_state.register_file.registers[self.rd] = architectural_state.csr_registers.load_word(self.csr)
        architectural_state.csr_registers.store_word(self.csr, architectural_state.register_file.registers[self.rs1])

        return architectural_state

class CSRRS(CSRTypeInstruction):
    def __init__(self, rd: int, csr: int, rs1: int):
        super().__init__(rd, csr, rs1, mnemonic="csrrs")

    def behavior(self, architectural_state: ArchitecturalState) -> ArchitecturalState:
        """x[rd] = zext(csr_register[csr]); csr_register[csr] = csr_register[csr] or x[rs1]

        Args:
            architectural_state (ArchitecturalState): _description_

        Returns:
            ArchitecturalState: _description_
        """
        rs1_value = architectural_state.register_file.registers[self.rs1]
        architectural_state.register_file.registers[self.rd] = architectural_state.csr_registers.load_word(self.csr)
        temp = architectural_state.csr_registers.load_word(self.csr) | rs1_value
        architectural_state.csr_registers.store_word(self.csr, temp)

        return architectural_state

class CSRRC(CSRTypeInstruction):
    def __init__(self, rd: int, csr: int, rs1: int):
        super().__init__(rd, csr, rs1, mnemonic="csrrc")

    def behavior(self, architectural_state: ArchitecturalState) -> ArchitecturalState:
        """x[rd] = zext(csr_register[csr]); csr_register[csr] = csr_register[csr] and not(x[rs1])

        Args:
            architectural_state (ArchitecturalState): _description_

        Returns:
            ArchitecturalState: _description_
        """
        rs1_value = architectural_state.register_file.registers[self.rs1]
        architectural_state.register_file.registers[self.rd] = architectural_state.csr_registers.load_word(self.csr)
        temp = architectural_state.csr_registers.load_word(self.csr) & (~(rs1_value))
        architectural_state.csr_registers.store_word(self.csr, temp)

        return architectural_state


class CSRRWI(CSRITypeInstruction):
    def __init__(self, rd: int, csr: int, uimm: int):
        super().__init__(rd, csr, uimm, mnemonic="csrrwi")

    def behavior(self, architectural_state: ArchitecturalState) -> ArchitecturalState:
        """x[rd] = zext(csr_register[csr]); csr_register[csr] = zext(uimm)

        Args:
            architectural_state (ArchitecturalState): _description_

        Returns:
            ArchitecturalState: _description_
        """
        architectural_state.register_file.registers[self.rd] = architectural_state.csr_registers.load_word(self.csr)
        architectural_state.csr_registers.store_word(self.csr, fixedint.MutableUInt32(self.uimm))

        return architectural_state

class CSRRSI(CSRITypeInstruction):
    def __init__(self, rd: int, csr: int, uimm: int):
        super().__init__(rd, csr, uimm, mnemonic="csrrsi")

    def behavior(self, architectural_state: ArchitecturalState) -> ArchitecturalState:
        """x[rd] = zext(csr_register[csr]); csr_register[csr] = csr_register[csr] or zext(uimm)

        Args:
            architectural_state (ArchitecturalState): _description_

        Returns:
            ArchitecturalState: _description_
        """
        architectural_state.register_file.registers[self.rd] = architectural_state.csr_registers.load_word(self.csr)
        temp = architectural_state.csr_registers.load_word(self.csr) | fixedint.MutableUInt32(self.uimm)
        architectural_state.csr_registers.store_word(self.csr, temp)

        return architectural_state

class CSRRCI(CSRITypeInstruction):
    def __init__(self, rd: int, csr: int, uimm: int):
        super().__init__(rd, csr, uimm, mnemonic="csrrci")

    def behavior(self, architectural_state: ArchitecturalState) -> ArchitecturalState:
        """x[rd] = zext(csr_register[csr]); csr_register[csr] = csr_register[csr] and not(zext(uimm))

        Args:
            architectural_state (ArchitecturalState): _description_

        Returns:
            ArchitecturalState: _description_
        """
        architectural_state.register_file.registers[self.rd] = architectural_state.csr_registers.load_word(self.csr)
        temp = architectural_state.csr_registers.load_word(self.csr) & (~(fixedint.MutableUInt32(self.uimm)))
        architectural_state.csr_registers.store_word(self.csr, temp)

        return architectural_state


class AND(RTypeInstruction):
    def __init__(self, rd: int, rs1: int, rs2: int):
        super().__init__(rd, rs1, rs2, mnemonic="and")

    def behavior(self, architectural_state: ArchitecturalState) -> ArchitecturalState:
        """
        AND:
            rd = rs1 & rs2

        (executed bitwise)

        Args:
            architectural_state

        Returns:
            architectural_state
        """
        rs1 = architectural_state.register_file.registers[self.rs1]
        rs2 = architectural_state.register_file.registers[self.rs2]
        architectural_state.register_file.registers[self.rd] = rs1 & rs2
        return architectural_state
class SB(STypeInstruction):
    def __init__(self, rs1: int, rs2: int, imm: int):
        super().__init__(rs1, rs2, imm, mnemonic="sb")

    def behavior(self, architectural_state: ArchitecturalState) -> ArchitecturalState:
        """M[x[rs1] + sext(imm)] = x[rs2][7:0]"""
        rs1 = architectural_state.register_file.registers[self.rs1]
        rs2 = architectural_state.register_file.registers[self.rs2][:8]
        architectural_state.memory.store_byte(
            int(rs1 + fixedint.MutableUInt32(self.imm)), fixedint.MutableUInt8(int(rs2))
        )
        return architectural_state


class SH(STypeInstruction):
    def __init__(self, rs1: int, rs2: int, imm: int):
        super().__init__(rs1, rs2, imm, mnemonic="sh")

    def behavior(self, architectural_state: ArchitecturalState) -> ArchitecturalState:
        """M[x[rs1] + sext(imm)] = x[rs2][15:0]"""
        rs2 = architectural_state.register_file.registers[self.rs2][:16]
        rs1 = architectural_state.register_file.registers[self.rs1]
        architectural_state.memory.store_halfword(
            int(rs1 + fixedint.MutableUInt32(self.imm)),
            fixedint.MutableUInt16(int(rs2)),
        )
        return architectural_state


class SW(STypeInstruction):
    def __init__(self, rs1: int, rs2: int, imm: int):
        super().__init__(rs1, rs2, imm, mnemonic="sw")

    def behavior(self, architectural_state: ArchitecturalState) -> ArchitecturalState:
        """M[x[rs1] + sext(imm)] = x[rs2][31:0]"""
        rs2 = architectural_state.register_file.registers[self.rs2]
        rs1 = architectural_state.register_file.registers[self.rs1]
        architectural_state.memory.store_word(
            int(rs1 + fixedint.MutableUInt32(self.imm)), rs2
        )
        return architectural_state


class LUI(UTypeInstruction):
    def __init__(self, rd: int, imm: int):
        super().__init__(rd, imm, mnemonic="lui")

    def behavior(self, architectural_state: ArchitecturalState) -> ArchitecturalState:
        """x[rd] = sext(imm[31:12] << 12)"""
        imm = self.imm << 12
        architectural_state.register_file.registers[self.rd] = fixedint.MutableUInt32(
            imm
        )
        return architectural_state


class AUIPC(UTypeInstruction):
    def __init__(self, rd: int, imm: int):
        super().__init__(rd, imm, mnemonic="auipc")

    def behavior(self, architectural_state: ArchitecturalState) -> ArchitecturalState:
        """x[rd] = pc + sext(imm[31:12] << 12)"""
        imm = self.imm << 12
        architectural_state.register_file.registers[self.rd] = fixedint.MutableUInt32(
            architectural_state.program_counter + imm
        )
        return architectural_state


class JAL(JTypeInstruction):
    def __init__(self, rd: int, imm: int):
        super().__init__(rd, imm, mnemonic="jal")

    def behavior(self, architectural_state: ArchitecturalState) -> ArchitecturalState:
        """x[rd]=pc+4; pc+=sext(imm)"""
        architectural_state.register_file.registers[self.rd] = fixedint.MutableUInt32(
            architectural_state.program_counter + 4
        )
        architectural_state.program_counter += self.imm * 2 - 4
        return architectural_state


<<<<<<< HEAD
class LB(ITypeInstruction):
    def __init__(self, rd: int, rs1: int, imm: int):
        super().__init__(rd, rs1, imm, mnemonic="lb")

    def behavior(self, architectural_state: ArchitecturalState) -> ArchitecturalState:
        """x[rd] = sext(M[x[rs1] + sext(imm)][7:0])"""
        rs1 = fixedint.Int32(int(architectural_state.register_file.registers[self.rs1]))
        architectural_state.register_file.registers[self.rd] = fixedint.MutableUInt32(
            int(
                fixedint.Int8(
                    int(
                        architectural_state.memory.load_byte(
                            int(rs1 + fixedint.Int16(self.imm)[0:12])
                        )
                    )
                )
            )
        )
        return architectural_state


class LH(ITypeInstruction):
    def __init__(self, rd: int, rs1: int, imm: int):
        super().__init__(rd, rs1, imm, mnemonic="lh")

    def behavior(self, architectural_state: ArchitecturalState) -> ArchitecturalState:
        """x[rd] = sext(M[x[rs1] + sext(imm)][15:0])"""
        rs1 = fixedint.Int32(int(architectural_state.register_file.registers[self.rs1]))
        architectural_state.register_file.registers[self.rd] = fixedint.MutableUInt32(
            int(
                fixedint.Int16(
                    int(
                        architectural_state.memory.load_halfword(
                            int(rs1 + fixedint.Int16(self.imm)[0:12])
                        )
                    )
                )
            )
        )
        return architectural_state


class LW(ITypeInstruction):
    def __init__(self, rd: int, rs1: int, imm: int):
        super().__init__(rd, rs1, imm, mnemonic="lw")

    def behavior(self, architectural_state: ArchitecturalState) -> ArchitecturalState:
        """x[rd] = sext(M[x[rs1] + sext(imm)][31:0])"""
        rs1 = fixedint.Int32(int(architectural_state.register_file.registers[self.rs1]))
        architectural_state.register_file.registers[self.rd] = fixedint.MutableUInt32(
            int(
                fixedint.Int32(
                    int(
                        architectural_state.memory.load_word(
                            int(rs1 + fixedint.Int16(self.imm)[0:12])
                        )
                    )
                )
            )
        )
        return architectural_state


class LBU(ITypeInstruction):
    def __init__(self, rd: int, rs1: int, imm: int):
        super().__init__(rd, rs1, imm, mnemonic="lbu")

    def behavior(self, architectural_state: ArchitecturalState) -> ArchitecturalState:
        """x[rd] = M[x[rs1] + sext(imm)][7:0]"""
        rs1 = fixedint.Int32(int(architectural_state.register_file.registers[self.rs1]))
        architectural_state.register_file.registers[self.rd] = fixedint.MutableUInt32(
            int(
                architectural_state.memory.load_byte(
                    int(rs1 + fixedint.Int16(self.imm)[0:12])
                )
            )
        )
        return architectural_state


class LHU(ITypeInstruction):
    def __init__(self, rd: int, rs1: int, imm: int):
        super().__init__(rd, rs1, imm, mnemonic="lhu")

    def behavior(self, architectural_state: ArchitecturalState) -> ArchitecturalState:
        """x[rd] = M[x[rs1] + sext(imm)][15:0]"""
        rs1 = fixedint.Int32(int(architectural_state.register_file.registers[self.rs1]))
        architectural_state.register_file.registers[self.rd] = fixedint.MutableUInt32(
            int(
                architectural_state.memory.load_halfword(
                    int(rs1 + fixedint.Int16(self.imm)[0:12])
                )
            )
        )
        return architectural_state


class JALR(ITypeInstruction):
    def __init__(self, rd: int, rs1: int, imm: int):
        super().__init__(rd, rs1, imm, mnemonic="jalr")

    def behavior(self, architectural_state: ArchitecturalState) -> ArchitecturalState:
        """t=pc+4; pc=(x[rs1]+sext(imm))&∼1; x[rd]=t"""
        rs1 = fixedint.Int32(int(architectural_state.register_file.registers[self.rs1]))
        architectural_state.register_file.registers[self.rd] = fixedint.MutableUInt32(
            architectural_state.program_counter + 4
        )
        architectural_state.program_counter = (
            int((rs1 + fixedint.Int16(self.imm)[0:12])) & (pow(2, 32) - 2)
        ) - 4
        return architectural_state


class ECALL(ITypeInstruction):
    def __init__(self, rd: int, rs1: int, imm: int):
        super().__init__(rd, rs1, imm, mnemonic="ecall")

    def behavior(self, architectural_state: ArchitecturalState) -> ArchitecturalState:
        """RaiseException(EnvironmentCall)"""
        raise ECALLException
        return architectural_state


class EBREAK(ITypeInstruction):
    def __init__(self, rd: int, rs1: int, imm: int):
        super().__init__(rd, rs1, imm, mnemonic="ebreak")

    def behavior(self, architectural_state: ArchitecturalState) -> ArchitecturalState:
        """RaiseException(EnvironmentCall)"""
        raise EBREAKException
        return architectural_state


class SRAI(ITypeInstruction):
    def __init__(self, rd: int, rs1: int, imm: int):
        super().__init__(rd, rs1, imm, mnemonic="srai")

    def behavior(self, architectural_state: ArchitecturalState) -> ArchitecturalState:
        """x[rd] = x[rs1] >>s shamt"""
        rs1 = fixedint.Int32(int(architectural_state.register_file.registers[self.rs1]))
        architectural_state.register_file.registers[self.rd] = fixedint.MutableUInt32(
            rs1 >> int(fixedint.UInt16(self.imm)[0:6])
        )
        return architectural_state


instruction_map = {
    "add": ADD,
    "sub": SUB,
}
=======
class FENCE(fence):
    def __init__(self):
        super().__init__(mnemonic="fence")

    def behavior(self, architectural_state: ArchitecturalState) -> ArchitecturalState:
        """fence(pred,succ)"""
        raise NotImplementedError


instruction_map = {"add": ADD, "sub": SUB}
>>>>>>> 5efdf372
<|MERGE_RESOLUTION|>--- conflicted
+++ resolved
@@ -1,21 +1,7 @@
 # from ctypes import c_int32, c_uint32, c_int8, c_int16, c_uint8, c_uint16
 
-<<<<<<< HEAD
-from .instruction_types import RTypeInstruction
+from .instruction_types import RTypeInstruction, CSRTypeInstruction, CSRITypeInstruction
 from .instruction_types import ITypeInstruction
-from ..uarch.architectural_state import ArchitecturalState
-import fixedint
-
-# todo: use ctypes
-class ECALLException(Exception):
-    "Raises when an ECALL is executed"
-
-
-class EBREAKException(Exception):
-    "Raises when an EBREAK is executed"
-
-=======
-from .instruction_types import RTypeInstruction, CSRTypeInstruction, CSRITypeInstruction
 from architecture_simulator.uarch.architectural_state import ArchitecturalState
 from .instruction_types import BTypeInstruction
 from architecture_simulator.isa.instruction_types import STypeInstruction
@@ -24,7 +10,14 @@
 from architecture_simulator.isa.instruction_types import fence
 import fixedint
 
->>>>>>> 5efdf372
+# todo: use ctypes
+class ECALLException(Exception):
+    "Raises when an ECALL is executed"
+
+
+class EBREAKException(Exception):
+    "Raises when an EBREAK is executed"
+
 
 class ADD(RTypeInstruction):
     def __init__(self, rd: int, rs1: int, rs2: int):
@@ -542,7 +535,14 @@
         return architectural_state
 
 
-<<<<<<< HEAD
+class FENCE(fence):
+    def __init__(self):
+        super().__init__(mnemonic="fence")
+
+    def behavior(self, architectural_state: ArchitecturalState) -> ArchitecturalState:
+        """fence(pred,succ)"""
+        raise NotImplementedError
+
 class LB(ITypeInstruction):
     def __init__(self, rd: int, rs1: int, imm: int):
         super().__init__(rd, rs1, imm, mnemonic="lb")
@@ -692,16 +692,4 @@
 instruction_map = {
     "add": ADD,
     "sub": SUB,
-}
-=======
-class FENCE(fence):
-    def __init__(self):
-        super().__init__(mnemonic="fence")
-
-    def behavior(self, architectural_state: ArchitecturalState) -> ArchitecturalState:
-        """fence(pred,succ)"""
-        raise NotImplementedError
-
-
-instruction_map = {"add": ADD, "sub": SUB}
->>>>>>> 5efdf372
+}