# from ctypes import c_int32, c_uint32, c_int8, c_int16, c_uint8, c_uint16

from .instruction_types import RTypeInstruction, CSRTypeInstruction, CSRITypeInstruction
from architecture_simulator.uarch.architectural_state import ArchitecturalState
from .instruction_types import BTypeInstruction
from architecture_simulator.isa.instruction_types import STypeInstruction
from architecture_simulator.isa.instruction_types import UTypeInstruction
from architecture_simulator.isa.instruction_types import JTypeInstruction
from architecture_simulator.isa.instruction_types import fence
import fixedint


class ADD(RTypeInstruction):
    def __init__(self, rd: int, rs1: int, rs2: int):
        super().__init__(rd, rs1, rs2, mnemonic="add")

    def behavior(self, architectural_state: ArchitecturalState) -> ArchitecturalState:
        """
        Addition:
            rd = rs1 + rs2

        Args:
            architectural_state

        Returns:
            architectural_state
        """
        rs1 = architectural_state.register_file.registers[self.rs1]
        rs2 = architectural_state.register_file.registers[self.rs2]
        architectural_state.register_file.registers[self.rd] = rs1 + rs2
        return architectural_state


class SUB(RTypeInstruction):
    def __init__(self, rd: int, rs1: int, rs2: int):
        super().__init__(rd, rs1, rs2, mnemonic="sub")

    def behavior(self, architectural_state: ArchitecturalState) -> ArchitecturalState:
        """
        Subtraction:
            rd = rs1 - rs2

        Args:
            architectural_state

        Returns:
            architectural_state
        """
        rs1 = architectural_state.register_file.registers[self.rs1]
        rs2 = architectural_state.register_file.registers[self.rs2]
        architectural_state.register_file.registers[self.rd] = fixedint.MutableUInt32(
            int(fixedint.Int32(int(rs1)) - fixedint.Int32(int(rs2)))
        )
        return architectural_state


class SLL(RTypeInstruction):
    def __init__(self, rd: int, rs1: int, rs2: int):
        super().__init__(rd, rs1, rs2, mnemonic="sll")

    def behavior(self, architectural_state: ArchitecturalState) -> ArchitecturalState:
        """
        Shift left logical:
            rd = rs1 << rs2

        (shift amount determined by lower 5 bits of rs2)

        Args:
            architectural_state

        Returns:
            architectural_state
        """
        rs1 = architectural_state.register_file.registers[self.rs1]
        rs2 = architectural_state.register_file.registers[
            self.rs2
        ] % fixedint.MutableUInt32(32)
        architectural_state.register_file.registers[self.rd] = rs1 << rs2
        return architectural_state


class SLT(RTypeInstruction):
    def __init__(self, rd: int, rs1: int, rs2: int):
        super().__init__(rd, rs1, rs2, mnemonic="slt")

    def behavior(self, architectural_state: ArchitecturalState) -> ArchitecturalState:
        """
        Set lower than:
            rd = 1 if (rs1 < rs2) else 0

        (register values are interpreted as signed integers)

        Args:
            architectural_state

        Returns:
            architectural_state
        """
        rs1 = fixedint.Int32(int(architectural_state.register_file.registers[self.rs1]))
        rs2 = fixedint.Int32(int(architectural_state.register_file.registers[self.rs2]))
        architectural_state.register_file.registers[self.rd] = (
            fixedint.MutableUInt32(1) if rs1 < rs2 else fixedint.MutableUInt32(0)
        )
        return architectural_state


class SLTU(RTypeInstruction):
    def __init__(self, rd: int, rs1: int, rs2: int):
        super().__init__(rd, rs1, rs2, mnemonic="sltu")

    def behavior(self, architectural_state: ArchitecturalState) -> ArchitecturalState:
        """
        Set lower than unsigned:
            rd = 1 if (rs1 < rs2) else 0

        (register values are interpreted as unsigned integers)

        Args:
            architectural_state

        Returns:
            architectural_state
        """
        rs1 = architectural_state.register_file.registers[self.rs1]
        rs2 = architectural_state.register_file.registers[self.rs2]
        architectural_state.register_file.registers[self.rd] = (
            fixedint.MutableUInt32(1) if rs1 < rs2 else fixedint.MutableUInt32(0)
        )
        return architectural_state


class XOR(RTypeInstruction):
    def __init__(self, rd: int, rs1: int, rs2: int):
        super().__init__(rd, rs1, rs2, mnemonic="xor")

    def behavior(self, architectural_state: ArchitecturalState) -> ArchitecturalState:
        """
        XOR:
            rd = rs1 ^ rs2

        (executed bitwise)

        Args:
            architectural_state

        Returns:
            architectural_state
        """
        rs1 = architectural_state.register_file.registers[self.rs1]
        rs2 = architectural_state.register_file.registers[self.rs2]
        architectural_state.register_file.registers[self.rd] = rs1 ^ rs2
        return architectural_state


class SRL(RTypeInstruction):
    def __init__(self, rd: int, rs1: int, rs2: int):
        super().__init__(rd, rs1, rs2, mnemonic="srl")

    def behavior(self, architectural_state: ArchitecturalState) -> ArchitecturalState:
        """
        Shift right logical:
            rd = rs1 >> rs2

        (shift amount determined by lower 5 bits of rs2)

        Args:
            architectural_state

        Returns:
            architectural_state
        """
        rs1 = architectural_state.register_file.registers[self.rs1]
        rs2 = architectural_state.register_file.registers[
            self.rs2
        ] % fixedint.MutableUInt32(32)
        architectural_state.register_file.registers[self.rd] = rs1 >> rs2
        return architectural_state


class SRA(RTypeInstruction):
    def __init__(self, rd: int, rs1: int, rs2: int):
        super().__init__(rd, rs1, rs2, mnemonic="sra")

    def behavior(self, architectural_state: ArchitecturalState) -> ArchitecturalState:
        """
        Shift right arithmetic:
            rd = rs1 >>s rs2

        (shift amount determined by lower 5 bits of rs2)

        Args:
            architectural_state

        Returns:
            architectural_state
        """
        rs1 = fixedint.Int32(int(architectural_state.register_file.registers[self.rs1]))
        rs2 = fixedint.Int32(
            int(
                architectural_state.register_file.registers[self.rs2]
                % fixedint.MutableUInt32(32)
            )
        )
        architectural_state.register_file.registers[self.rd] = fixedint.MutableUInt32(
            int(rs1 >> rs2)
        )
        return architectural_state


class OR(RTypeInstruction):
    def __init__(self, rd: int, rs1: int, rs2: int):
        super().__init__(rd, rs1, rs2, mnemonic="or")

    def behavior(self, architectural_state: ArchitecturalState) -> ArchitecturalState:
        """
        OR:
            rd = rs1 | rs2

        (executed bitwise)

        Args:
            architectural_state

        Returns:
            architectural_state
        """
        rs1 = architectural_state.register_file.registers[self.rs1]
        rs2 = architectural_state.register_file.registers[self.rs2]
        architectural_state.register_file.registers[self.rd] = rs1 | rs2
        return architectural_state


class BEQ(BTypeInstruction):
    def __init__(self, rs1: int, rs2: int, imm: int):
        super().__init__(rs1=rs1, rs2=rs2, imm=imm, mnemonic="beq")

    def behavior(self, architectural_state: ArchitecturalState) -> ArchitecturalState:
        """if (x[rs1] == x[rs2]) pc += sext(imm)"""
        rs1 = architectural_state.register_file.registers[self.rs1]
        rs2 = architectural_state.register_file.registers[self.rs2]
        if rs1 == rs2:
            architectural_state.program_counter += self.imm * 2 - 4
        return architectural_state


class BNE(BTypeInstruction):
    def __init__(self, rs1: int, rs2: int, imm: int):
        super().__init__(rs1=rs1, rs2=rs2, imm=imm, mnemonic="bne")

    def behavior(self, architectural_state: ArchitecturalState) -> ArchitecturalState:
        """if (x[rs1] != x[rs2]) pc += sext(imm)"""
        rs1 = architectural_state.register_file.registers[self.rs1]
        rs2 = architectural_state.register_file.registers[self.rs2]
        if rs1 != rs2:
            architectural_state.program_counter += self.imm * 2 - 4
        return architectural_state


class BLT(BTypeInstruction):
    def __init__(self, rs1: int, rs2: int, imm: int):
        super().__init__(rs1=rs1, rs2=rs2, imm=imm, mnemonic="blt")

    def behavior(self, architectural_state: ArchitecturalState) -> ArchitecturalState:
        """if (x[rs1] <s x[rs2]) pc += sext(imm)"""
        rs1 = fixedint.Int32(int(architectural_state.register_file.registers[self.rs1]))
        rs2 = fixedint.Int32(int(architectural_state.register_file.registers[self.rs2]))
        if rs1 < rs2:
            architectural_state.program_counter += self.imm * 2 - 4
        return architectural_state


class BGE(BTypeInstruction):
    def __init__(self, rs1: int, rs2: int, imm: int):
        super().__init__(rs1=rs1, rs2=rs2, imm=imm, mnemonic="bge")

    def behavior(self, architectural_state: ArchitecturalState) -> ArchitecturalState:
        """if (x[rs1] >= x[rs2]) pc += sext(imm)"""
        rs1 = fixedint.Int32(int(architectural_state.register_file.registers[self.rs1]))
        rs2 = fixedint.Int32(int(architectural_state.register_file.registers[self.rs2]))
        if rs1 >= rs2:
            architectural_state.program_counter += self.imm * 2 - 4
        return architectural_state


class BLTU(BTypeInstruction):
    def __init__(self, rs1: int, rs2: int, imm: int):
        super().__init__(rs1=rs1, rs2=rs2, imm=imm, mnemonic="bltu")

    def behavior(self, architectural_state: ArchitecturalState) -> ArchitecturalState:
        """if (x[rs1] <u x[rs2]) pc += sext(imm)"""
        rs1 = architectural_state.register_file.registers[self.rs1]
        rs2 = architectural_state.register_file.registers[self.rs2]
        if rs1 < rs2:
            architectural_state.program_counter += self.imm * 2 - 4
        return architectural_state


class BGEU(BTypeInstruction):
    def __init__(self, rs1: int, rs2: int, imm: int):
        super().__init__(rs1=rs1, rs2=rs2, imm=imm, mnemonic="bgeu")

    def behavior(self, architectural_state: ArchitecturalState) -> ArchitecturalState:
        """if (x[rs1] >=u x[rs2]) pc += sext(imm)"""
        rs1 = architectural_state.register_file.registers[self.rs1]
        rs2 = architectural_state.register_file.registers[self.rs2]
        if rs1 >= rs2:
            architectural_state.program_counter += self.imm * 2 - 4
        return architectural_state

class CSRRW(CSRTypeInstruction):
    def __init__(self, rd: int, csr: int, rs1: int):
        super().__init__(rd, csr, rs1, mnemonic="csrrw")

    def behavior(self, architectural_state: ArchitecturalState) -> ArchitecturalState:
        """x[rd] = zext(csr_register[csr]); csr_register[csr] = x[rs1]

        Args:
            architectural_state (ArchitecturalState): _description_

        Returns:
            ArchitecturalState: _description_
        """
        architectural_state.register_file.registers[self.rd] = architectural_state.csr_registers.load_word(self.csr)
        architectural_state.csr_registers.store_word(self.csr, architectural_state.register_file.registers[self.rs1])

        return architectural_state

class CSRRS(CSRTypeInstruction):
    def __init__(self, rd: int, csr: int, rs1: int):
        super().__init__(rd, csr, rs1, mnemonic="csrrs")

    def behavior(self, architectural_state: ArchitecturalState) -> ArchitecturalState:
        """x[rd] = zext(csr_register[csr]); csr_register[csr] = csr_register[csr] or x[rs1]

        Args:
            architectural_state (ArchitecturalState): _description_

        Returns:
            ArchitecturalState: _description_
        """
        rs1_value = architectural_state.register_file.registers[self.rs1]
        architectural_state.register_file.registers[self.rd] = architectural_state.csr_registers.load_word(self.csr)
        temp = architectural_state.csr_registers.load_word(self.csr) | rs1_value
        architectural_state.csr_registers.store_word(self.csr, temp)

        return architectural_state

class CSRRC(CSRTypeInstruction):
    def __init__(self, rd: int, csr: int, rs1: int):
        super().__init__(rd, csr, rs1, mnemonic="csrrc")

    def behavior(self, architectural_state: ArchitecturalState) -> ArchitecturalState:
        """x[rd] = zext(csr_register[csr]); csr_register[csr] = csr_register[csr] and not(x[rs1])

        Args:
            architectural_state (ArchitecturalState): _description_

        Returns:
            ArchitecturalState: _description_
        """
        rs1_value = architectural_state.register_file.registers[self.rs1]
        architectural_state.register_file.registers[self.rd] = architectural_state.csr_registers.load_word(self.csr)
        temp = architectural_state.csr_registers.load_word(self.csr) & (~(rs1_value))
        architectural_state.csr_registers.store_word(self.csr, temp)

        return architectural_state


class CSRRWI(CSRITypeInstruction):
    def __init__(self, rd: int, csr: int, uimm: int):
        super().__init__(rd, csr, uimm, mnemonic="csrrwi")

    def behavior(self, architectural_state: ArchitecturalState) -> ArchitecturalState:
        """x[rd] = zext(csr_register[csr]); csr_register[csr] = zext(uimm)

        Args:
            architectural_state (ArchitecturalState): _description_

        Returns:
            ArchitecturalState: _description_
        """
        architectural_state.register_file.registers[self.rd] = architectural_state.csr_registers.load_word(self.csr)
        architectural_state.csr_registers.store_word(self.csr, fixedint.MutableUInt32(self.uimm))

        return architectural_state

class CSRRSI(CSRITypeInstruction):
    def __init__(self, rd: int, csr: int, uimm: int):
        super().__init__(rd, csr, uimm, mnemonic="csrrsi")

    def behavior(self, architectural_state: ArchitecturalState) -> ArchitecturalState:
        """x[rd] = zext(csr_register[csr]); csr_register[csr] = csr_register[csr] or zext(uimm)

        Args:
            architectural_state (ArchitecturalState): _description_

        Returns:
            ArchitecturalState: _description_
        """
        architectural_state.register_file.registers[self.rd] = architectural_state.csr_registers.load_word(self.csr)
        temp = architectural_state.csr_registers.load_word(self.csr) | fixedint.MutableUInt32(self.uimm)
        architectural_state.csr_registers.store_word(self.csr, temp)

        return architectural_state

class CSRRCI(CSRITypeInstruction):
    def __init__(self, rd: int, csr: int, uimm: int):
        super().__init__(rd, csr, uimm, mnemonic="csrrci")

    def behavior(self, architectural_state: ArchitecturalState) -> ArchitecturalState:
        """x[rd] = zext(csr_register[csr]); csr_register[csr] = csr_register[csr] and not(zext(uimm))

        Args:
            architectural_state (ArchitecturalState): _description_

        Returns:
            ArchitecturalState: _description_
        """
        architectural_state.register_file.registers[self.rd] = architectural_state.csr_registers.load_word(self.csr)
        temp = architectural_state.csr_registers.load_word(self.csr) & (~(fixedint.MutableUInt32(self.uimm)))
        architectural_state.csr_registers.store_word(self.csr, temp)

        return architectural_state


<<<<<<< HEAD
class AND(RTypeInstruction):
    def __init__(self, rd: int, rs1: int, rs2: int):
        super().__init__(rd, rs1, rs2, mnemonic="and")

    def behavior(self, architectural_state: ArchitecturalState) -> ArchitecturalState:
        """
        AND:
            rd = rs1 & rs2

        (executed bitwise)

        Args:
            architectural_state

        Returns:
            architectural_state
        """
        rs1 = architectural_state.register_file.registers[self.rs1]
        rs2 = architectural_state.register_file.registers[self.rs2]
        architectural_state.register_file.registers[self.rd] = rs1 & rs2
        return architectural_state


instruction_map = {
    "add": ADD,
    "sub": SUB,
    "sll": SLL,
    "slt": SLT,
    "sltu": SLTU,
    "xor": XOR,
    "srl": SRL,
    "sra": SRA,
    "or": OR,
    "and": AND,
}
=======
class SB(STypeInstruction):
    def __init__(self, rs1: int, rs2: int, imm: int):
        super().__init__(rs1, rs2, imm, mnemonic="sb")

    def behavior(self, architectural_state: ArchitecturalState) -> ArchitecturalState:
        """M[x[rs1] + sext(imm)] = x[rs2][7:0]"""
        rs1 = architectural_state.register_file.registers[self.rs1]
        rs2 = architectural_state.register_file.registers[self.rs2][:8]
        architectural_state.memory.store_byte(
            int(rs1 + fixedint.MutableUInt32(self.imm)), fixedint.MutableUInt8(int(rs2))
        )
        return architectural_state


class SH(STypeInstruction):
    def __init__(self, rs1: int, rs2: int, imm: int):
        super().__init__(rs1, rs2, imm, mnemonic="sh")

    def behavior(self, architectural_state: ArchitecturalState) -> ArchitecturalState:
        """M[x[rs1] + sext(imm)] = x[rs2][15:0]"""
        rs2 = architectural_state.register_file.registers[self.rs2][:16]
        rs1 = architectural_state.register_file.registers[self.rs1]
        architectural_state.memory.store_halfword(
            int(rs1 + fixedint.MutableUInt32(self.imm)),
            fixedint.MutableUInt16(int(rs2)),
        )
        return architectural_state


class SW(STypeInstruction):
    def __init__(self, rs1: int, rs2: int, imm: int):
        super().__init__(rs1, rs2, imm, mnemonic="sw")

    def behavior(self, architectural_state: ArchitecturalState) -> ArchitecturalState:
        """M[x[rs1] + sext(imm)] = x[rs2][31:0]"""
        rs2 = architectural_state.register_file.registers[self.rs2]
        rs1 = architectural_state.register_file.registers[self.rs1]
        architectural_state.memory.store_word(
            int(rs1 + fixedint.MutableUInt32(self.imm)), rs2
        )
        return architectural_state


class LUI(UTypeInstruction):
    def __init__(self, rd: int, imm: int):
        super().__init__(rd, imm, mnemonic="lui")

    def behavior(self, architectural_state: ArchitecturalState) -> ArchitecturalState:
        """x[rd] = sext(imm[31:12] << 12)"""
        imm = self.imm << 12
        architectural_state.register_file.registers[self.rd] = fixedint.MutableUInt32(
            imm
        )
        return architectural_state


class AUIPC(UTypeInstruction):
    def __init__(self, rd: int, imm: int):
        super().__init__(rd, imm, mnemonic="auipc")

    def behavior(self, architectural_state: ArchitecturalState) -> ArchitecturalState:
        """x[rd] = pc + sext(imm[31:12] << 12)"""
        imm = self.imm << 12
        architectural_state.register_file.registers[self.rd] = fixedint.MutableUInt32(
            architectural_state.program_counter + imm
        )
        return architectural_state


class JAL(JTypeInstruction):
    def __init__(self, rd: int, imm: int):
        super().__init__(rd, imm, mnemonic="jal")

    def behavior(self, architectural_state: ArchitecturalState) -> ArchitecturalState:
        """x[rd]=pc+4; pc+=sext(imm)"""
        architectural_state.register_file.registers[self.rd] = fixedint.MutableUInt32(
            architectural_state.program_counter + 4
        )
        architectural_state.program_counter += self.imm * 2 - 4
        return architectural_state


class FENCE(fence):
    def __init__(self):
        super().__init__(mnemonic="fence")

    def behavior(self, architectural_state: ArchitecturalState) -> ArchitecturalState:
        """fence(pred,succ)"""
        raise NotImplementedError


instruction_map = {"add": ADD, "sub": SUB}
>>>>>>> 4d2aa303
<|MERGE_RESOLUTION|>--- conflicted
+++ resolved
@@ -423,7 +423,6 @@
         return architectural_state
 
 
-<<<<<<< HEAD
 class AND(RTypeInstruction):
     def __init__(self, rd: int, rs1: int, rs2: int):
         super().__init__(rd, rs1, rs2, mnemonic="and")
@@ -445,21 +444,6 @@
         rs2 = architectural_state.register_file.registers[self.rs2]
         architectural_state.register_file.registers[self.rd] = rs1 & rs2
         return architectural_state
-
-
-instruction_map = {
-    "add": ADD,
-    "sub": SUB,
-    "sll": SLL,
-    "slt": SLT,
-    "sltu": SLTU,
-    "xor": XOR,
-    "srl": SRL,
-    "sra": SRA,
-    "or": OR,
-    "and": AND,
-}
-=======
 class SB(STypeInstruction):
     def __init__(self, rs1: int, rs2: int, imm: int):
         super().__init__(rs1, rs2, imm, mnemonic="sb")
@@ -551,5 +535,4 @@
         raise NotImplementedError
 
 
-instruction_map = {"add": ADD, "sub": SUB}
->>>>>>> 4d2aa303
+instruction_map = {"add": ADD, "sub": SUB}