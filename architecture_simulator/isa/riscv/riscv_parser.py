from __future__ import annotations
from typing import TYPE_CHECKING
import pyparsing as pp
<<<<<<< HEAD
from dataclasses import dataclass
import fixedint
=======
>>>>>>> 68e25315

from architecture_simulator.isa.riscv.rv32i_instructions import instruction_map
import architecture_simulator.isa.riscv.instruction_types as instruction_types
from architecture_simulator.isa.riscv.rv32i_instructions import ECALL, EBREAK, FENCE
from ..parser_exceptions import (
    ParserLabelException,
    ParserOddImmediateException,
    ParserSyntaxException,
)

if TYPE_CHECKING:
    from architecture_simulator.isa.riscv.instruction_types import RiscvInstruction
    from architecture_simulator.uarch.riscv.riscv_architectural_state import (
        RiscvArchitecturalState,
    )


class RiscvParser:
    """A parser for RISC-V programs. It is capable of turning a text format program into instruction objects."""

    _directives = ["text", "data"]
    _type_directives = ["byte", "half", "word"]

    # abi register names
    _reg_mapping = {
        "zero": 0,
        "ra": 1,
        "sp": 2,
        "gp": 3,
        "tp": 4,
        "t0": 5,
        "t1": 6,
        "t2": 7,
        "fp": 8,  # this is intentional
        "s0": 8,
        "s1": 9,
        "a0": 10,
        "a1": 11,
        "a2": 12,
        "a3": 13,
        "a4": 14,
        "a5": 15,
        "a6": 16,
        "a7": 17,
        "s2": 18,
        "s3": 19,
        "s4": 20,
        "s5": 21,
        "s6": 22,
        "s7": 23,
        "s8": 24,
        "s9": 25,
        "s10": 26,
        "s11": 27,
        "t3": 28,
        "t4": 29,
        "t5": 30,
        "t6": 31,
    }

    _reg_reg_reg_mnemonics = [
        "add",
        "sub",
        "sll",
        "slt",
        "sltu",
        "xor",
        "srl",
        "sra",
        "or",
        "and",
    ]

    _normal_i_type_mnemonics = [
        "addi",
        "slti",
        "sltiu",
        "xori",
        "ori",
        "andi",
        "slli",
        "srli",
        "srai",
    ]

    _mem_i_type_mnemonics = ["lb", "lh", "lw", "lbu", "lhu", "jalr"]

    _mem_pseudo_mnemonics = ["la"]

    _u_type_mnemonics = ["lui", "auipc"]

    _csr_mnemonics = ["csrrw", "csrrs", "csrrc"]

    _csr_i_mnemonics = ["csrrwi", "csrrsi", "csrrci"]

    _b_type_mnemonics = ["beq", "bne", "blt", "bge", "bltu", "bgeu"]

    _s_type_mnemonics = ["sb", "sh", "sw"]

    # 0 to 31 for x... register names
    _reg_numbers = [str(i) for i in range(32)]

    _DOT = pp.Literal(".")
    _COMMA = pp.Literal(",").suppress()
    _Paren_R = pp.Literal(")").suppress()
    _Paren_L = pp.Literal("(").suppress()
    _Bracket_R = pp.Literal("]").suppress()
    _Bracket_L = pp.Literal("[").suppress()
    _D_COL = pp.Literal(":").suppress()
    _PLUS = pp.Literal("+").suppress()

    _pattern_directive = pp.Group(_DOT + pp.oneOf(_directives)("directive"))

    _pattern_type_directive = pp.Group(_DOT + pp.oneOf(_type_directives)("type"))

    _pattern_register = pp.oneOf(list(_reg_mapping.keys())) | pp.Group(
        "x" + pp.oneOf(_reg_numbers)
    )

    _pattern_label = pp.Word(pp.alphas + "_", pp.alphanums + "_")("label")

    _pattern_imm = pp.Combine(
        pp.Optional("-")
        + (
            (
                pp.Combine("0x" + pp.Word(pp.hexnums))
                | pp.Combine("0b" + pp.Word("01"))
                | pp.Word(pp.nums)
            )
        )
    )

    _pattern_offset = pp.Optional(
        _PLUS + pp.Combine("0x" + pp.Word(pp.hexnums))("offset")
    )

    _pattern_index = pp.Combine(_Bracket_L + pp.Word(pp.nums) + _Bracket_R)

    _pattern_variable = pp.Combine(
        _pattern_label("name") + pp.Optional(_pattern_index)("index")
    )

    _pattern_variable_declaration = pp.Group(
        _pattern_label("name")
        + _D_COL
        + _pattern_type_directive("type")
        + pp.delimitedList(_pattern_imm, delim=",")("values")
    )

    # R-Types
    _pattern_r_type_instruction = pp.Group(
        pp.oneOf(_reg_reg_reg_mnemonics, caseless=True)("mnemonic")
        + _pattern_register("rd")
        + _COMMA
        + _pattern_register("rs1")
        + _COMMA
        + _pattern_register("rs2")
    )

    # I-Types, B-Types, S-Types
    _pattern_reg_reg_imm_instruction = pp.Group(
        pp.oneOf(
            _normal_i_type_mnemonics
            + _mem_i_type_mnemonics
            + _b_type_mnemonics
            + _s_type_mnemonics,
            caseless=True,
        )("mnemonic")
        + _pattern_register("reg1")
        + _COMMA
        + _pattern_register("reg2")
        + _COMMA
        + _pattern_imm("imm")
    )

    # B-Types
    _pattern_b_type_instruction = pp.Group(
        pp.oneOf(_b_type_mnemonics, caseless=True)("mnemonic")
        + _pattern_register("reg1")
        + _COMMA
        + _pattern_register("reg2")
        + _COMMA
        + (_pattern_label + _pattern_offset)
    )

    # I-Type-Memory-Instructions and S-Types
    _pattern_memory_instruction = pp.Group(
        pp.oneOf(_mem_i_type_mnemonics + _s_type_mnemonics, caseless=True)("mnemonic")
        + _pattern_register("reg1")
        + _COMMA
        + _pattern_imm("imm")
        + _Paren_L
        + _pattern_register("reg2")
        + _Paren_R
    )

    # I-Type-Memory-Instructions and la
    _pattern_memory_pseudo_instruction = pp.Group(
        pp.oneOf(_mem_i_type_mnemonics + _mem_pseudo_mnemonics, caseless=True)(
            "mnemonic"
        )
        + _pattern_register("reg1")
        + _COMMA
        + _pattern_variable("variable")
    )

    # J-Types
    _pattern_jal_instruction = pp.Group(
        pp.CaselessLiteral("jal")("mnemonic")
        + _pattern_register("rd")
        + _COMMA
        + (_pattern_imm("imm") ^ (_pattern_label + _pattern_offset))
    )

    # U-Types
    _pattern_u_type_instruction = pp.Group(
        pp.oneOf(_u_type_mnemonics, caseless=True)("mnemonic")
        + _pattern_register("rd")
        + _COMMA
        + _pattern_imm("imm")
    )

    # FENCE
    _pattern_fence_instruction = pp.Group(
        pp.CaselessLiteral("fence")("mnemonic")
        + _pattern_register("rd")
        + _COMMA
        + _pattern_register("rs1")
    )

    # CSR-Types
    _pattern_reg_csr_reg_instruction = pp.Group(
        pp.oneOf(_csr_mnemonics, caseless=True)("mnemonic")
        + _pattern_register("rd")
        + _COMMA
        + _pattern_imm("csr")
        + _COMMA
        + _pattern_register("rs1")
    )

    # CSRI-Types
    _pattern_reg_csr_imm_instruction = pp.Group(
        pp.oneOf(_csr_i_mnemonics, caseless=True)("mnemonic")
        + _pattern_register("rd")
        + _COMMA
        + _pattern_imm("csr")
        + _COMMA
        + _pattern_imm("uimm")
    )

    # ecall ebreak
    _pattern_ecall_ebreak_instruction = (
        pp.CaselessLiteral("ecall") | pp.CaselessLiteral("ebreak")
    )("mnemonic")

    # nop
    _pattern_nop_instruction = pp.CaselessLiteral("nop")("mnemonic")

    # li
    _pattern_li_instruction = pp.Group(
        pp.CaselessLiteral("li")("mnemonic")
        + _pattern_register("rd")
        + _COMMA
        + _pattern_imm("imm")
    )

    _pattern_line = (
        (
            _pattern_directive
            ^ _pattern_variable_declaration("variable_declaration")
            ^ _pattern_r_type_instruction
            ^ _pattern_u_type_instruction
            ^ _pattern_b_type_instruction
            ^ _pattern_memory_instruction
            ^ _pattern_memory_pseudo_instruction
            ^ _pattern_reg_csr_reg_instruction
            ^ _pattern_reg_csr_imm_instruction
            ^ _pattern_reg_reg_imm_instruction
            ^ _pattern_fence_instruction
            ^ _pattern_jal_instruction
            ^ _pattern_ecall_ebreak_instruction
            ^ _pattern_nop_instruction
            ^ _pattern_li_instruction
            ^ (_pattern_label + _D_COL)("label_declaration")
        )
    ) + pp.StringEnd().suppress()

    def parse(
        self, program: str, state: RiscvArchitecturalState, start_address: int = 0
    ) -> None:
        """Parses the text format assembly program and loads it into the architectural state.

        Args:
            program (str): Text format RISC-V assembly program.
            state (RiscvArchitecturalState): The architectural state into which the program should get loaded.

        Raises:
            TODO
        """

        self.state = state
        self.program = program
        self.start_address = (
            state.instruction_memory.address_range.start
            if start_address == 0
            else start_address
        )
        self._sanitize()
        self._tokenize()
        self._segment()
        self._write_data()
        self._process_pseudo_instructions()
        self._process_labels()
        self._write_instructions()

    def _sanitize(self) -> None:
        """Removes leading/trailing whitespace, empty lines, comments from self.program. Gives each line a line number (starting at 1). Stores the result in self.sanitized_program."""

        # remove empty lines, lines that only contain white space and comment lines. Enumerate all lines before removing lines.
        self.sanitized_program = [
            (index + 1, line)
            for index, line in enumerate(self.program.splitlines())
            if line.strip() and not line.strip().startswith("#")
        ]
        # remove comments from lines that also contain an instruction and strip the line
        self.sanitized_program = [
            (index, line.split("#", 1)[0].strip())
            for index, line in self.sanitized_program
        ]

    def _tokenize(self) -> None:
        """Turns self.sanitized_program into tokens and stores them in self.token_list (together with the line numbers and the original line)."""
        self.token_list: list[tuple[int, str, pp.ParseResults]] = []
        for line_number, line in self.sanitized_program:
            try:
                self.token_list.append(
                    (line_number, line, self._pattern_line.parseString(line)[0])
                )
            except pp.ParseException:
                raise ParserSyntaxException(line_number=line_number, line=line)

    def _segment(self) -> None:
        """Determines the segments of the program (data and text) and stores them in self.data and self.text."""

        self.data: list[tuple[int, str, pp.ParseResults]] = []
        self.text: list[tuple[int, str, pp.ParseResults]] = []

        data_exists = False
        text_exists = True
        self.text = self.token_list

        # first line is segment directive
        if not isinstance(self.token_list[0][2], str):
            if self.token_list[0][2].get("directive") == "data":
                data_exists = True
                text_exists = False
                self.data = self.token_list[1:]
                self.text = []
            elif self.token_list[0][2].get("directive") == "text":
                self.text = self.token_list[1:]

        for line_number, line, line_parsed in self.token_list[1:]:
            if isinstance(line_parsed, str):
                continue
            if line_parsed.get("directive") == "data":
                if not data_exists:
                    data_exists = True
                    index = self.token_list.index((line_number, line, line_parsed))
                    self.text = self.text[: index - 1]
                    self.data = self.token_list[index + 1 :]
                else:
                    raise ParserDirectiveException(line_number=line_number, line=line)
            elif line_parsed.get("directive") == "text":
                if not text_exists:
                    text_exists = True
                    index = self.token_list.index((line_number, line, line_parsed))
                    self.data = self.data[: index - 1]
                    self.text = self.token_list[index + 1 :]
                else:
                    raise ParserDirectiveException(line_number=line_number, line=line)
            elif line_parsed.get("directive") is not None:
                raise ParserDirectiveException(line_number=line_number, line=line)

    def _write_data(self) -> None:
        """Looks for data write commands in self.data. Stores the variables in self.variables and writes them to the memory of self.state."""

        # variables are stored as (name: (address, byte_length))
        self.variables: dict[str, tuple[int, int]] = {}
        address_counter = self.state.memory.min_bytes

        for line_number, line, line_parsed in self.data:
            if isinstance(line_parsed, str) or (
                line_parsed.get_name() != "variable_declaration"
            ):
                raise ParserDataSyntaxException(line_number=line_number, line=line)
            else:
                if line_parsed.name in self.variables:
                    raise ParserDataDuplicateException(
                        name=line_parsed.name, line_number=line_number, line=line
                    )
                if line_parsed.type.type == "byte":
                    self.variables.update(
                        {line_parsed.get("name"): (address_counter, 1)}
                    )
                    for val in line_parsed.get("values"):
                        self.state.memory.write_byte(
                            address_counter, fixedint.MutableUInt8(int(val, base=0))
                        )
                        address_counter += 1
                elif line_parsed.type.type == "half":
                    self.variables.update(
                        {line_parsed.get("name"): (address_counter, 2)}
                    )
                    for val in line_parsed.get("values"):
                        self.state.memory.write_halfword(
                            address_counter, fixedint.MutableUInt16(int(val, base=0))
                        )
                        address_counter += 2
                elif line_parsed.type.type == "word":
                    self.variables.update(
                        {line_parsed.get("name"): (address_counter, 4)}
                    )
                    for val in line_parsed.get("values"):
                        self.state.memory.write_word(
                            address_counter, fixedint.MutableUInt32(int(val, base=0))
                        )
                        address_counter += 4

    def _process_pseudo_instructions(self) -> None:
        """Converts pseudo instructions in self.text into regular instructions, and variables into addresses."""

        for line_number, line, line_parsed in self.text:
            index = self.text.index((line_number, line, line_parsed))
            if line_parsed == "nop":
                self.text[index] = (
                    line_number,
                    line,
                    self._pattern_line.parse_string("addi x0, x0, 0")[0],
                )
            elif (
                not isinstance(line_parsed, str)
                and line_parsed.get("mnemonic") is not None
            ):
                mnemonic = line_parsed.get("mnemonic").lower()
                if mnemonic == "li":
                    register_name = (
                        line_parsed.rd[0]
                        if type(line_parsed.rd[0]) == str
                        else "x" + line_parsed.rd[0][1]
                    )
                    imm = int(line_parsed.imm, base=0)
                    lui_imm = int(fixedint.MutableUInt32(imm)) >> 12
                    # get the 12 first bits
                    addi_imm = int(fixedint.MutableUInt32(imm)) & 0xFFF
                    # compensate addi sign extension
                    if addi_imm > 2047 or addi_imm < -2048:
                        lui_imm += 1
                    # insert lui, addi into parse_result if imm is outside of 12 bit range
                    if imm > 2047 or imm < -2048:
                        self.text[index] = (
                            line_number,
                            line,
                            self._pattern_line.parse_string(
                                f"lui {register_name}, {lui_imm}"
                            )[0],
                        )
                        self.text.insert(
                            index + 1,
                            (
                                line_number,
                                line,
                                self._pattern_line.parse_string(
                                    f"addi {register_name}, {register_name}, {addi_imm}"
                                )[0],
                            ),
                        )
                    else:
                        # insert just addi into parse_result, overwrite register content (x0+imm)
                        self.text[index] = (
                            line_number,
                            line,
                            self._pattern_line.parse_string(
                                f"addi {register_name}, x0, {imm}"
                            )[0],
                        )
                elif (
                    mnemonic in self._mem_i_type_mnemonics
                    or mnemonic in self._mem_pseudo_mnemonics
                ):
                    if line_parsed.get("variable"):
                        if line_parsed.get("variable").name not in self.variables:
                            raise ParserVariableException(
                                line_number=line_number,
                                line=line,
                                name=line_parsed.get("variable").name,
                            )
                        register_name = (
                            line_parsed.reg1[0]
                            if type(line_parsed.reg1[0]) == str
                            else "x" + line_parsed.reg1[0][1]
                        )
                        # determine array index (size*index)
                        array_index = (self.variables[line_parsed.variable.name][1]) * (
                            int(line_parsed.variable.index)
                            if line_parsed.variable.index
                            else 0
                        )
                        # address with array offset
                        address = (
                            self.variables[line_parsed.variable.name][0] + array_index
                        )
                        lui_imm = int(fixedint.MutableUInt32(address)) >> 12
                        # get the 12 first bits
                        addi_imm = int(fixedint.MutableUInt32(address)) & 0xFFF
                        # compensate addi sign extension
                        if addi_imm > 2047 or addi_imm < -2048:
                            lui_imm += 1
                        # insert lui , addi into parse_result
                        self.text[index] = (
                            line_number,
                            line,
                            self._pattern_line.parse_string(
                                f"lui {register_name}, {lui_imm}"
                            )[0],
                        )
                        self.text.insert(
                            index + 1,
                            (
                                line_number,
                                line,
                                self._pattern_line.parse_string(
                                    f"addi {register_name}, {register_name}, {addi_imm}"
                                )[0],
                            ),
                        )
                        # if instruction is pseudo lb/lh/lw/lbu/lhu
                        if mnemonic in self._mem_i_type_mnemonics:
                            # insert "unpseudoified" version
                            self.text.insert(
                                index + 2,
                                (
                                    line_number,
                                    line,
                                    self._pattern_line.parse_string(
                                        f"{mnemonic} {register_name}, 0({register_name})"
                                    )[0],
                                ),
                            )

    def _process_labels(self) -> None:
        """Computes the addresses of all labels in the text segment and stores them in self.labels"""
        self.labels: dict[str, int] = {}
        instruction_address = self.start_address
        for line_number, line, line_parsed in self.text:
            if (
                isinstance(line_parsed, str)
                and line_parsed != "ecall"
                and line_parsed != "ebreak"
            ):
                self.labels.update({line_parsed: instruction_address})
            else:
                mnemonic = (
                    line_parsed if type(line_parsed) == str else line_parsed.mnemonic
                )
                if mnemonic is not None and mnemonic.lower() in instruction_map:
                    instruction_address += instruction_map[mnemonic.lower()].length

    def _write_instructions(self) -> None:
        """Instantiates the instructions from self.text and writes them to the instruction memory of self.state."""

        instructions: list[RiscvInstruction] = []
        address_count: int = self.start_address

        for line_number, line, line_parsed in self.text:
            if isinstance(line_parsed, str):
                # skip if instruction_parsed is a label, but do not skip ecall/ebreak
                if line_parsed == "ecall":
                    instructions.append(ECALL(imm=0, rs1=0, rd=0))
                    address_count += ECALL.length
                if line_parsed == "ebreak":
                    instructions.append(EBREAK(imm=1, rs1=0, rd=0))
                    address_count += EBREAK.length
                continue
            if (
                line_parsed.mnemonic is None
                or line_parsed.mnemonic.lower() not in instruction_map
            ):
                raise ParserSyntaxException(line_number=line_number, line=line)
            instruction_class = instruction_map[line_parsed.mnemonic.lower()]
            if issubclass(instruction_class, instruction_types.RTypeInstruction):
                instructions.append(
                    instruction_class(
                        rs1=self._convert_register_name(line_parsed.rs1),
                        rs2=self._convert_register_name(line_parsed.rs2),
                        rd=self._convert_register_name(line_parsed.rd),
                    )
                )
            elif issubclass(instruction_class, instruction_types.ITypeInstruction):
                instructions.append(
                    instruction_class(
                        imm=int(line_parsed.imm, base=0),
                        # note: since I/S/B-Types use the same patterns but have different names for the registers (rs1,rs2 vs. rd,rs1),
                        # we instead use reg1 and reg2 as names
                        rs1=self._convert_register_name(line_parsed.reg2),
                        rd=self._convert_register_name(line_parsed.reg1),
                    )
                )
            elif issubclass(instruction_class, instruction_types.STypeInstruction):
                instructions.append(
                    instruction_class(
                        rs1=self._convert_register_name(line_parsed.reg2),
                        rs2=self._convert_register_name(line_parsed.reg1),
                        imm=int(line_parsed.imm, base=0),
                    )
                )
            elif issubclass(instruction_class, instruction_types.BTypeInstruction):
                # B-Types can use labels or numerical immediates, so convert that first
                imm_val = self._convert_label_or_imm(
                    line_parsed,
                    self.labels,
                    address_count,
                    line_number=line_number,
                    line=line,
                )

                instructions.append(
                    instruction_class(
                        rs1=self._convert_register_name(line_parsed.reg1),
                        rs2=self._convert_register_name(line_parsed.reg2),
                        imm=imm_val,
                    )
                )
            elif issubclass(instruction_class, instruction_types.UTypeInstruction):
                instructions.append(
                    instruction_class(
                        rd=self._convert_register_name(line_parsed.rd),
                        imm=int(line_parsed.imm, base=0),
                    )
                )
            elif issubclass(instruction_class, instruction_types.JTypeInstruction):
                # J-Types can use labels or numerical immediates, so convert that first
                imm_val = self._convert_label_or_imm(
                    line_parsed,
                    self.labels,
                    address_count,
                    line_number=line_number,
                    line=line,
                )

                instructions.append(
                    instruction_class(
                        rd=self._convert_register_name(line_parsed.rd),
                        imm=imm_val,
                    )
                )
            elif issubclass(instruction_class, instruction_types.CSRTypeInstruction):
                instructions.append(
                    instruction_class(
                        rd=self._convert_register_name(line_parsed.rd),
                        csr=int(line_parsed.csr, base=0),
                        rs1=self._convert_register_name(line_parsed.rs1),
                    )
                )
            elif issubclass(instruction_class, instruction_types.CSRITypeInstruction):
                # TODO: Add parser element for this type
                instructions.append(
                    instruction_class(
                        rd=self._convert_register_name(line_parsed.rd),
                        csr=int(line_parsed.csr, base=0),
                        uimm=int(line_parsed.uimm, base=0),
                    )
                )
            elif issubclass(instruction_class, instruction_types.FenceTypeInstruction):
                # TODO: Change me, if Fence gets implemented
                instructions.append(FENCE())
            address_count += instruction_map[line_parsed.mnemonic.lower()].length

        self.state.instruction_memory.write_instructions(instructions)

    def _convert_label_or_imm(
        self,
        instruction_parsed: pp.ParseResults,
        labels: dict[str, int],
        address_count: int,
        line: str,  # for Exceptions
        line_number: int,  # for Exceptions
    ) -> int:
        # Checks if a imm or label was given
        # returns the integer value used in the construction of the instruction
        if instruction_parsed.get("imm"):
            imm_value = int(instruction_parsed.imm, base=0)
            if imm_value % 2:
                raise ParserOddImmediateException(line_number=line_number, line=line)
            else:
                return imm_value
        else:
            offset = 0
            if instruction_parsed.offset:
                offset = int(instruction_parsed.offset, base=0)
            try:
                return labels[instruction_parsed.label] + offset - address_count
            except KeyError:
                raise ParserLabelException(
                    line_number=line_number, line=line, label=instruction_parsed.label
                )

    def _convert_register_name(self, parsed_register: pp.ParseResults | str) -> int:
        """Converts a register string into a number of the correct register

        Args:
            parsed_register (pp.ParseResults | str): parse result of the register name or number. May be an ABI name or a number like x18.

        Returns:
            int: number of the register
        """
<<<<<<< HEAD
        if type(parsed_register[0]) == str:
            return self._reg_mapping[parsed_register[0]]
        else:
            return int(parsed_register[0][1])


@dataclass
class ParserException(Exception):
    """Base class for all exceptions that occur during parsing."""

    line_number: int
    line: str


@dataclass
class ParserSyntaxException(ParserException):
    """A syntax exception that can be raised if the tokenization fails."""

    def __repr__(self) -> str:
        return f"There was a syntax error in line {self.line_number}: {self.line}"


@dataclass
class ParserLabelException(ParserException):
    """An excpetion that can be raised if an instruction refers to an unknown label."""

    label: str

    def __repr__(self) -> str:
        return f"Label '{self.label}' does not exist in line {self.line_number}: {self.line}"


@dataclass
class ParserOddImmediateException(ParserException):
    """An exception that can be raised when an immediate value has to be even, because it will be used to modify the program counter."""

    def __repr__(self) -> str:
        return f"Immediate has to be even in line {self.line_number}: {self.line}"


@dataclass
class ParserDirectiveException(ParserException):
    """An exception that can be raised when an illegal directive is used."""

    def __repr__(self) -> str:
        return f"Illegal directive in line {self.line_number}: {self.line}"


@dataclass
class ParserDataSyntaxException(ParserException):
    """An exception that can be raised when syntax inside a data segment is incorrect."""

    def __repr__(self) -> str:
        return f"Syntax error in .data segment in line {self.line_number}: {self.line}"


@dataclass
class ParserDataDuplicateException(ParserException):
    """An exception that can be raised when a duplicate variable name is used inside a data segment."""

    name: str

    def __repr__(self) -> str:
        return f"Redefinition of variable {self.name} in line {self.line_number}: {self.line}"


@dataclass
class ParserVariableException(ParserException):
    """An exception that can be raised when a variable is used but not defined."""

    name: str

    def __repr__(self) -> str:
        return f"Variable {self.name} is not defined in line {self.line_number}: {self.line}"
=======
        parsed = self._tokenize_assembly(program)
        return self._tokens_to_instructions(parsed, start_address=start_address)
>>>>>>> 68e25315
<|MERGE_RESOLUTION|>--- conflicted
+++ resolved
@@ -1,11 +1,7 @@
 from __future__ import annotations
 from typing import TYPE_CHECKING
 import pyparsing as pp
-<<<<<<< HEAD
-from dataclasses import dataclass
 import fixedint
-=======
->>>>>>> 68e25315
 
 from architecture_simulator.isa.riscv.rv32i_instructions import instruction_map
 import architecture_simulator.isa.riscv.instruction_types as instruction_types
@@ -14,6 +10,10 @@
     ParserLabelException,
     ParserOddImmediateException,
     ParserSyntaxException,
+    ParserDataDuplicateException,
+    ParserDataSyntaxException,
+    ParserDirectiveException,
+    ParserVariableException,
 )
 
 if TYPE_CHECKING:
@@ -24,7 +24,7 @@
 
 
 class RiscvParser:
-    """A parser for RISC-V programs. It is capable of turning a text format program into instruction objects."""
+    """A parser for RISC-V programs. It is capable of turning a text form program into instruction objects."""
 
     _directives = ["text", "data"]
     _type_directives = ["byte", "half", "word"]
@@ -721,82 +721,7 @@
         Returns:
             int: number of the register
         """
-<<<<<<< HEAD
         if type(parsed_register[0]) == str:
             return self._reg_mapping[parsed_register[0]]
         else:
-            return int(parsed_register[0][1])
-
-
-@dataclass
-class ParserException(Exception):
-    """Base class for all exceptions that occur during parsing."""
-
-    line_number: int
-    line: str
-
-
-@dataclass
-class ParserSyntaxException(ParserException):
-    """A syntax exception that can be raised if the tokenization fails."""
-
-    def __repr__(self) -> str:
-        return f"There was a syntax error in line {self.line_number}: {self.line}"
-
-
-@dataclass
-class ParserLabelException(ParserException):
-    """An excpetion that can be raised if an instruction refers to an unknown label."""
-
-    label: str
-
-    def __repr__(self) -> str:
-        return f"Label '{self.label}' does not exist in line {self.line_number}: {self.line}"
-
-
-@dataclass
-class ParserOddImmediateException(ParserException):
-    """An exception that can be raised when an immediate value has to be even, because it will be used to modify the program counter."""
-
-    def __repr__(self) -> str:
-        return f"Immediate has to be even in line {self.line_number}: {self.line}"
-
-
-@dataclass
-class ParserDirectiveException(ParserException):
-    """An exception that can be raised when an illegal directive is used."""
-
-    def __repr__(self) -> str:
-        return f"Illegal directive in line {self.line_number}: {self.line}"
-
-
-@dataclass
-class ParserDataSyntaxException(ParserException):
-    """An exception that can be raised when syntax inside a data segment is incorrect."""
-
-    def __repr__(self) -> str:
-        return f"Syntax error in .data segment in line {self.line_number}: {self.line}"
-
-
-@dataclass
-class ParserDataDuplicateException(ParserException):
-    """An exception that can be raised when a duplicate variable name is used inside a data segment."""
-
-    name: str
-
-    def __repr__(self) -> str:
-        return f"Redefinition of variable {self.name} in line {self.line_number}: {self.line}"
-
-
-@dataclass
-class ParserVariableException(ParserException):
-    """An exception that can be raised when a variable is used but not defined."""
-
-    name: str
-
-    def __repr__(self) -> str:
-        return f"Variable {self.name} is not defined in line {self.line_number}: {self.line}"
-=======
-        parsed = self._tokenize_assembly(program)
-        return self._tokens_to_instructions(parsed, start_address=start_address)
->>>>>>> 68e25315
+            return int(parsed_register[0][1])