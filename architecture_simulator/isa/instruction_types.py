--- conflicted
+++ resolved
@@ -17,7 +17,6 @@
         self.rs1 = rs1
         self.rs2 = rs2
         self.rd = rd
-<<<<<<< HEAD
         
         
 class CSRTypeInstruction(Instruction):
@@ -47,8 +46,6 @@
         self.rd = rd
         self.csr = csr
         self.uimm = uimm      
-        
-=======
 
 
 class BTypeInstruction(Instruction):
@@ -69,5 +66,4 @@
         super().__init__(**args)
         self.rs1 = rs1
         self.rs2 = rs2
-        self.imm = imm
->>>>>>> 7777bf0c
+        self.imm = imm