from dataclasses import dataclass

from architecture_simulator.uarch.architectural_state import ArchitecturalState


@dataclass
class Instruction:
    mnemonic: str

    def behavior(self, architectural_state: ArchitecturalState):
        pass


class RTypeInstruction(Instruction):
    def __init__(self, rd: int, rs1: int, rs2: int, **args):
        super().__init__(**args)
        self.rs1 = rs1
        self.rs2 = rs2
        self.rd = rd


<<<<<<< HEAD
class ITypeInstruction(Instruction):
    def __init__(self, rd: int, rs1: int, imm: int, **args):
        """Create a I-Type instruction

        Args:
            imm (int): offset to be further progressed by the instruction
            rs1 (int): source register 1
            rd (int): destination register
        """
        super().__init__(**args)
        self.imm = imm
        self.rs1 = rs1
        self.rd = rd
=======
class CSRTypeInstruction(Instruction):
    """Create an I-Type instruction

    Args:
        rd (int): register destination
        csr (int): the control/status register's index
        rs1 (int): source register 1
    """
    def __init__(self, rd: int, csr: int, rs1: int, **args):
        super().__init__(**args)
        self.rd = rd
        self.csr = csr
        self.rs1 = rs1

class CSRITypeInstruction(Instruction):
    """Create an I-Type instruction

    Args:
        rd (int): register destination
        csr (int): the control/status register's index
        imm (int): immediate
    """
    def __init__(self, rd: int, csr: int, uimm: int, **args):
        super().__init__(**args)
        self.rd = rd
        self.csr = csr
        self.uimm = uimm


class BTypeInstruction(Instruction):
    def __init__(self, rs1: int, rs2: int, imm: int, **args):
        """Create a B-Type instruction
        Note: These B-Type-Instructions will actually set the pc to 2*imm-4, because the simulator will always add 4 to the pc.

        Args:
            rs1 (int): source register 1
            rs2 (int): source register 2
            imm (int): offset to be added to the pc. Needs to be a 12 bit signed integer. Interpreted as multiple of 2 bytes.
        """
        if imm < -2048 or 2047 < imm:
            raise ValueError(
                "B-Type Instruction immediate values have to be in range(-2048, 2048). Given immediate was "
                + str(imm)
            )
        super().__init__(**args)
        self.rs1 = rs1
        self.rs2 = rs2
        self.imm = imm


class STypeInstruction(Instruction):
    def __init__(self, rs1: int, rs2: int, imm: int, **args):
        super().__init__(**args)
        if imm < -2048 or 2047 < imm:
            raise ValueError(
                "STypeInstruction can only take 12 bit immediates. Given immediate was "
                + str(imm)
            )
        self.rs1 = rs1
        self.rs2 = rs2
        self.imm = imm


class UTypeInstruction(Instruction):
    def __init__(self, rd: int, imm: int, **args):
        super().__init__(**args)
        if imm < -pow(2, 19) or pow(2, 19) - 1 < imm:
            raise ValueError(
                "UTypeInstruction can only take 20 bit immediates. Given immediate was "
                + str(imm)
            )
        self.rd = rd
        self.imm = imm


class JTypeInstruction(Instruction):
    def __init__(self, rd: int, imm: int, **args):
        super().__init__(**args)
        if imm < -pow(2, 19) or pow(2, 19) - 1 < imm:
            raise ValueError(
                "JTypeInstruction can only take 20 bit immediates. Given immediate was "
                + str(imm)
            )
        self.rd = rd
        self.imm = imm


class fence(Instruction):
    def __init__(self, **args):
        super().__init__(**args)
>>>>>>> 5efdf372
<|MERGE_RESOLUTION|>--- conflicted
+++ resolved
@@ -19,21 +19,6 @@
         self.rd = rd
 
 
-<<<<<<< HEAD
-class ITypeInstruction(Instruction):
-    def __init__(self, rd: int, rs1: int, imm: int, **args):
-        """Create a I-Type instruction
-
-        Args:
-            imm (int): offset to be further progressed by the instruction
-            rs1 (int): source register 1
-            rd (int): destination register
-        """
-        super().__init__(**args)
-        self.imm = imm
-        self.rs1 = rs1
-        self.rd = rd
-=======
 class CSRTypeInstruction(Instruction):
     """Create an I-Type instruction
 
@@ -124,4 +109,18 @@
 class fence(Instruction):
     def __init__(self, **args):
         super().__init__(**args)
->>>>>>> 5efdf372
+
+
+class ITypeInstruction(Instruction):
+    def __init__(self, rd: int, rs1: int, imm: int, **args):
+        """Create a I-Type instruction
+
+        Args:
+            imm (int): offset to be further progressed by the instruction
+            rs1 (int): source register 1
+            rd (int): destination register
+        """
+        super().__init__(**args)
+        self.imm = imm
+        self.rs1 = rs1
+        self.rd = rd