--- conflicted
+++ resolved
@@ -17,7 +17,56 @@
         self.rs1 = rs1
         self.rs2 = rs2
         self.rd = rd
-<<<<<<< HEAD
+
+
+class CSRTypeInstruction(Instruction):
+    """Create an I-Type instruction
+
+    Args:
+        rd (int): register destination
+        csr (int): the control/status register's index
+        rs1 (int): source register 1
+    """
+    def __init__(self, rd: int, csr: int, rs1: int, **args):
+        super().__init__(**args)
+        self.rd = rd
+        self.csr = csr
+        self.rs1 = rs1
+
+class CSRITypeInstruction(Instruction):
+    """Create an I-Type instruction
+
+    Args:
+        rd (int): register destination
+        csr (int): the control/status register's index
+        imm (int): immediate
+    """
+    def __init__(self, rd: int, csr: int, uimm: int, **args):
+        super().__init__(**args)
+        self.rd = rd
+        self.csr = csr
+        self.uimm = uimm
+
+
+class BTypeInstruction(Instruction):
+    def __init__(self, rs1: int, rs2: int, imm: int, **args):
+        """Create a B-Type instruction
+        Note: These B-Type-Instructions will actually set the pc to 2*imm-4, because the simulator will always add 4 to the pc.
+
+        Args:
+            rs1 (int): source register 1
+            rs2 (int): source register 2
+            imm (int): offset to be added to the pc. Needs to be a 12 bit signed integer. Interpreted as multiple of 2 bytes.
+        """
+        if imm < -2048 or 2047 < imm:
+            raise ValueError(
+                "B-Type Instruction immediate values have to be in range(-2048, 2048). Given immediate was "
+                + str(imm)
+            )
+        super().__init__(**args)
+        self.rs1 = rs1
+        self.rs2 = rs2
+        self.imm = imm
 
 
 class STypeInstruction(Instruction):
@@ -59,56 +108,4 @@
 
 class fence(Instruction):
     def __init__(self, **args):
-        super().__init__(**args)
-=======
-        
-        
-class CSRTypeInstruction(Instruction):
-    """Create an I-Type instruction
-
-    Args:
-        rd (int): register destination
-        csr (int): the control/status register's index
-        rs1 (int): source register 1
-    """    
-    def __init__(self, rd: int, csr: int, rs1: int, **args):
-        super().__init__(**args)
-        self.rd = rd
-        self.csr = csr
-        self.rs1 = rs1
-
-class CSRITypeInstruction(Instruction):
-    """Create an I-Type instruction
-
-    Args:
-        rd (int): register destination
-        csr (int): the control/status register's index
-        imm (int): immediate
-    """    
-    def __init__(self, rd: int, csr: int, uimm: int, **args):
-        super().__init__(**args)
-        self.rd = rd
-        self.csr = csr
-        self.uimm = uimm      
-
-
-class BTypeInstruction(Instruction):
-    def __init__(self, rs1: int, rs2: int, imm: int, **args):
-        """Create a B-Type instruction
-        Note: These B-Type-Instructions will actually set the pc to 2*imm-4, because the simulator will always add 4 to the pc.
-
-        Args:
-            rs1 (int): source register 1
-            rs2 (int): source register 2
-            imm (int): offset to be added to the pc. Needs to be a 12 bit signed integer. Interpreted as multiple of 2 bytes.
-        """
-        if imm < -2048 or 2047 < imm:
-            raise ValueError(
-                "B-Type Instruction immediate values have to be in range(-2048, 2048). Given immediate was "
-                + str(imm)
-            )
-        super().__init__(**args)
-        self.rs1 = rs1
-        self.rs2 = rs2
-        self.imm = imm
->>>>>>> 496d8b81
+        super().__init__(**args)