--- conflicted
+++ resolved
@@ -82,63 +82,33 @@
         state.memory.write_word(6, fixedint.MutableUInt32(6))
         state.memory.write_byte(21, fixedint.MutableUInt32(20))
 
-        self.assertEqual(state.memory.memory_wordwise_repr()[0][0], "0x0")
-        self.assertEqual(
-<<<<<<< HEAD
+        self.assertEqual(
             state.memory.wordwise_repr()[0][0],
             "00000000 00000000 00000000 00000001",
         )
         self.assertEqual(state.memory.wordwise_repr()[0][1], "1")
         self.assertEqual(state.memory.wordwise_repr()[0][2], "00 00 00 01")
+
         self.assertEqual(
             state.memory.wordwise_repr()[4][0],
             "00000000 00000110 00000000 00000000",
         )
         self.assertEqual(state.memory.wordwise_repr()[4][1], str(6 << 16))
         self.assertEqual(state.memory.wordwise_repr()[4][2], "00 06 00 00")
+
         self.assertEqual(
             state.memory.wordwise_repr()[8][0],
             "00000000 00000000 00000000 00000000",
         )
         self.assertEqual(state.memory.wordwise_repr()[8][1], "0")
         self.assertEqual(state.memory.wordwise_repr()[8][2], "00 00 00 00")
+
         self.assertEqual(
             state.memory.wordwise_repr()[20][0],
             "00000000 00000000 00010100 00000000",
         )
         self.assertEqual(state.memory.wordwise_repr()[20][1], str(20 << 8))
         self.assertEqual(state.memory.wordwise_repr()[20][2], "00 00 14 00")
-=======
-            state.memory.memory_wordwise_repr()[0][1][0],
-            "00000000 00000000 00000000 00000001",
-        )
-        self.assertEqual(state.memory.memory_wordwise_repr()[0][1][1], "1")
-        self.assertEqual(state.memory.memory_wordwise_repr()[0][1][2], "00 00 00 01")
-
-        self.assertEqual(state.memory.memory_wordwise_repr()[1][0], "0x4")
-        self.assertEqual(
-            state.memory.memory_wordwise_repr()[1][1][0],
-            "00000000 00000110 00000000 00000000",
-        )
-        self.assertEqual(state.memory.memory_wordwise_repr()[1][1][1], str(6 << 16))
-        self.assertEqual(state.memory.memory_wordwise_repr()[1][1][2], "00 06 00 00")
-
-        self.assertEqual(state.memory.memory_wordwise_repr()[2][0], "0x8")
-        self.assertEqual(
-            state.memory.memory_wordwise_repr()[2][1][0],
-            "00000000 00000000 00000000 00000000",
-        )
-        self.assertEqual(state.memory.memory_wordwise_repr()[2][1][1], "0")
-        self.assertEqual(state.memory.memory_wordwise_repr()[2][1][2], "00 00 00 00")
-
-        self.assertEqual(state.memory.memory_wordwise_repr()[3][0], "0x14")
-        self.assertEqual(
-            state.memory.memory_wordwise_repr()[3][1][0],
-            "00000000 00000000 00010100 00000000",
-        )
-        self.assertEqual(state.memory.memory_wordwise_repr()[3][1][1], str(20 << 8))
-        self.assertEqual(state.memory.memory_wordwise_repr()[3][1][2], "00 00 14 00")
->>>>>>> f55faefc
 
         state = RiscvArchitecturalState(
             register_file=RegisterFile(registers=()),
