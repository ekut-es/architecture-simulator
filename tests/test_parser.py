--- conflicted
+++ resolved
@@ -496,8 +496,7 @@
         self.assertEqual(instr[6].imm, 0x3A // 2)
         self.assertEqual(instr[7].csr, 0x448)
         self.assertEqual(instr[8].csr, 0x448)
-<<<<<<< HEAD
-        self.assertEqual(instr[8].uimm, 0x20)
+        self.assertEqual(instr[8].uimm, 0x1F)
 
     def test_reg_label_names(self):
         parser = RiscvParser()
@@ -650,7 +649,4 @@
         self.assertIsInstance(instr_2[1], LW)
         self.assertEqual(instr_2[1].rd, 0)
         self.assertEqual(instr_2[1].rs1, 1)
-        self.assertEqual(instr_2[1].imm, 8)
-=======
-        self.assertEqual(instr[8].uimm, 0x1F)
->>>>>>> 039771a3
+        self.assertEqual(instr_2[1].imm, 8)