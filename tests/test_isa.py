import unittest
import fixedint

from architecture_simulator.uarch.architectural_state import RegisterFile
from architecture_simulator.uarch.architectural_state import Memory
from architecture_simulator.isa.rv32i_instructions import (
    ADD,
    SUB,
    LB,
    LH,
    LW,
    LBU,
    LHU,
    SRAI,
    JALR,
    ECALL,
    EBREAK,
    EBREAKException,
    ECALLException,
)
from architecture_simulator.uarch.architectural_state import ArchitecturalState

from architecture_simulator.isa.parser import riscv_bnf, riscv_parser


class TestInstructions(unittest.TestCase):
    def test_add(self):
        state = ArchitecturalState(register_file=RegisterFile(registers=[0, 5, 9, 0]))
        add_1 = ADD(rs1=1, rs2=2, rd=0)
        state = add_1.behavior(state)
        self.assertEqual(state.register_file.registers, [14, 5, 9, 0])

    def test_sub(self):
        state = ArchitecturalState(register_file=RegisterFile(registers=[0, 5, 9, 0]))
        sub_1 = SUB(rs1=1, rs2=2, rd=0)
        state = sub_1.behavior(state)
        self.assertEqual(state.register_file.registers, [-4, 5, 9, 0])

<<<<<<< HEAD
    def test_mem(self):
        state = ArchitecturalState(register_file=RegisterFile(registers=()))
        # store_byte test
        state.memory.store_byte(0, fixedint.MutableUInt8(1))
        self.assertEqual(state.memory.load_byte(0), fixedint.MutableUInt8(1))

        # store_halfword test
        state.memory.store_halfword(0, fixedint.MutableUInt16(1))
        self.assertEqual(state.memory.load_halfword(0), fixedint.MutableUInt16(1))

        # store_word test
        state.memory.store_word(0, fixedint.MutableUInt32(1))
        self.assertEqual(state.memory.load_word(0), fixedint.MutableUInt32(1))

        # store_byte negative value test
        state.memory.store_byte(0, fixedint.MutableUInt8(-1))
        self.assertEqual(state.memory.load_byte(0), fixedint.MutableUInt8(-1))

        # store_halfword negative value test
        state.memory.store_halfword(0, fixedint.MutableUInt16(-1))
        self.assertEqual(state.memory.load_halfword(0), fixedint.MutableUInt16(-1))

        # store_word test
        state.memory.store_word(0, fixedint.MutableUInt32(-1))
        self.assertEqual(state.memory.load_word(0), fixedint.MutableUInt32(-1))
        
=======
>>>>>>> 76a8d4ff
    def test_lb(self):
        state = ArchitecturalState(
            register_file=RegisterFile(registers=[0, 1, -1, pow(2, 32) - 1]),
            memory=Memory(
                memory_file=dict(
                    [
                        (0, fixedint.MutableUInt8(1)),
                        (1, fixedint.MutableUInt8(2)),
                        (2, fixedint.MutableUInt8(3)),
                        (3, fixedint.MutableUInt8(-1)),
                        (pow(2, 32) - 1, fixedint.MutableUInt8(4)),
                    ]
                )
            ),
        )
        # imm=0, rs1=0
        state.register_file.registers = [0, 1, -1, pow(2, 32) - 1]
        instr = LB(imm=0, rs1=0, rd=0)
        state = instr.behavior(state)
        self.assertEqual(state.register_file.registers, [1, 1, -1, pow(2, 32) - 1])

        # imm=1, rs1=0
        state.register_file.registers = [0, 1, -1, pow(2, 32) - 1]
        instr = LB(imm=1, rs1=0, rd=0)
        state = instr.behavior(state)
        self.assertEqual(state.register_file.registers, [2, 1, -1, pow(2, 32) - 1])

        # imm=0, rs1=1
        state.register_file.registers = [0, 1, -1, pow(2, 32) - 1]
        instr = LB(imm=0, rs1=1, rd=0)
        state = instr.behavior(state)
        self.assertEqual(state.register_file.registers, [2, 1, -1, pow(2, 32) - 1])

        # imm=1, rs1=1
        state.register_file.registers = [0, 1, -1, pow(2, 32) - 1]
        instr = LB(imm=1, rs1=1, rd=0)
        state = instr.behavior(state)
        self.assertEqual(state.register_file.registers, [3, 1, -1, pow(2, 32) - 1])

        # imm=1, rs1=-1
        state.register_file.registers = [0, 1, -1, pow(2, 32) - 1]
        instr = LB(imm=1, rs1=2, rd=0)
        state = instr.behavior(state)
        self.assertEqual(state.register_file.registers, [1, 1, -1, pow(2, 32) - 1])

        # imm=1, rs1=2^32-1
        state.register_file.registers = [0, 1, -1, pow(2, 32) - 1]
        instr = LB(imm=1, rs1=3, rd=0)
        state = instr.behavior(state)
        self.assertEqual(state.register_file.registers, [1, 1, -1, pow(2, 32) - 1])

        # imm=0, rs1=-1 negative value of -1 gets converted to 2^32-1
        state.register_file.registers = [0, 1, -1, pow(2, 32) - 1]
        instr = LB(imm=0, rs1=2, rd=0)
        state = instr.behavior(state)
        self.assertEqual(state.register_file.registers, [4, 1, -1, pow(2, 32) - 1])

        # imm=3, rs1=0 load negative value
        state.register_file.registers = [0, 1, -1, pow(2, 32) - 1]
        instr = LB(imm=3, rs1=0, rd=0)
        state = instr.behavior(state)
        self.assertEqual(
            state.register_file.registers,
            [fixedint.MutableUInt32(-1), 1, -1, pow(2, 32) - 1],
        )

        # try memory acces to non existant address
        state.register_file.registers = [0, 1, -1, pow(2, 32) - 1]
        with self.assertRaises(KeyError):
            instr = LB(imm=4, rs1=0, rd=0)
            state = instr.behavior(state)

    def test_lh(self):
        state = ArchitecturalState(
            register_file=RegisterFile(registers=[0, 2, -2, pow(2, 32) - 1]),
            memory=Memory(
                memory_file=dict(
                    [
                        (0, fixedint.MutableUInt8(1)),
                        (1, fixedint.MutableUInt8(2)),
                        (2, fixedint.MutableUInt8(3)),
                        (3, fixedint.MutableUInt8(4)),
                        (4, fixedint.MutableUInt8(5)),
                        (5, fixedint.MutableUInt8(6)),
                        (6, fixedint.MutableUInt8(-1)),
                        (7, fixedint.MutableUInt8(-1)),
                        (pow(2, 32) - 2, fixedint.MutableUInt8(7)),
                        (pow(2, 32) - 1, fixedint.MutableUInt8(8)),
                    ]
                )
            ),
        )
        # imm=0, rs1=0
        state.register_file.registers = [0, 2, -2, pow(2, 32) - 1]
        instr = LH(imm=0, rs1=0, rd=0)
        state = instr.behavior(state)
        self.assertEqual(state.register_file.registers, [513, 2, -2, pow(2, 32) - 1])

        # imm=2, rs1=0
        state.register_file.registers = [0, 2, -2, pow(2, 32) - 1]
        instr = LH(imm=2, rs1=0, rd=0)
        state = instr.behavior(state)
        self.assertEqual(state.register_file.registers, [1027, 2, -2, pow(2, 32) - 1])

        # imm=0, rs1=2
        state.register_file.registers = [0, 2, -2, pow(2, 32) - 1]
        instr = LH(imm=0, rs1=1, rd=0)
        state = instr.behavior(state)
        self.assertEqual(state.register_file.registers, [1027, 2, -2, pow(2, 32) - 1])

        # imm=2, rs1=2
        state.register_file.registers = [0, 2, -2, pow(2, 32) - 1]
        instr = LH(imm=2, rs1=1, rd=0)
        state = instr.behavior(state)
        self.assertEqual(state.register_file.registers, [1541, 2, -2, pow(2, 32) - 1])

        # imm=2, rs1=-2
        state.register_file.registers = [0, 2, -2, pow(2, 32) - 1]
        instr = LH(imm=2, rs1=2, rd=0)
        state = instr.behavior(state)
        self.assertEqual(state.register_file.registers, [513, 2, -2, pow(2, 32) - 1])

        # imm=1, rs1=2^32-1 equates to 0
        state.register_file.registers = [0, 2, -2, pow(2, 32) - 1]
        instr = LH(imm=1, rs1=3, rd=0)
        state = instr.behavior(state)
        self.assertEqual(state.register_file.registers, [513, 2, -2, pow(2, 32) - 1])

        # imm=1, rs1=2 align error on memory address 3
        state.register_file.registers = [0, 2, -2, pow(2, 32) - 1]
        instr = LH(imm=1, rs1=1, rd=0)
        state = instr.behavior(state)
        self.assertEqual(state.register_file.registers, [1284, 2, -2, pow(2, 32) - 1])

        # imm=0, rs1=-2 negative value of -2 gets converted to 2^32-2
        state.register_file.registers = [0, 2, -2, pow(2, 32) - 1]
        instr = LH(imm=0, rs1=2, rd=0)
        state = instr.behavior(state)
        self.assertEqual(state.register_file.registers, [2055, 2, -2, pow(2, 32) - 1])

        # imm=6, rs1=0 load negative value
        state.register_file.registers = [0, 2, -2, pow(2, 32) - 1]
        instr = LH(imm=6, rs1=0, rd=0)
        state = instr.behavior(state)
        self.assertEqual(
            state.register_file.registers,
            [fixedint.MutableUInt32(-1), 2, -2, pow(2, 32) - 1],
        )

        # try memory acces to non existant address
        state.register_file.registers = [0, 2, -2, pow(2, 32) - 1]
        with self.assertRaises(KeyError):
            instr = LH(imm=8, rs1=0, rd=0)
            state = instr.behavior(state)

    def test_lw(self):
        state = ArchitecturalState(
            register_file=RegisterFile(registers=[0, 4, -4, pow(2, 32) - 1]),
            memory=Memory(
                memory_file=dict(
                    [
                        (0, fixedint.MutableUInt8(1)),
                        (1, fixedint.MutableUInt8(1)),
                        (2, fixedint.MutableUInt8(1)),
                        (3, fixedint.MutableUInt8(1)),
                        (4, fixedint.MutableUInt8(2)),
                        (5, fixedint.MutableUInt8(2)),
                        (6, fixedint.MutableUInt8(2)),
                        (7, fixedint.MutableUInt8(2)),
                        (8, fixedint.MutableUInt8(3)),
                        (9, fixedint.MutableUInt8(3)),
                        (10, fixedint.MutableUInt8(3)),
                        (11, fixedint.MutableUInt8(3)),
                        (12, fixedint.MutableUInt8(-1)),
                        (13, fixedint.MutableUInt8(-1)),
                        (14, fixedint.MutableUInt8(-1)),
                        (15, fixedint.MutableUInt8(-1)),
                        (pow(2, 32) - 4, fixedint.MutableUInt8(4)),
                        (pow(2, 32) - 3, fixedint.MutableUInt8(4)),
                        (pow(2, 32) - 2, fixedint.MutableUInt8(4)),
                        (pow(2, 32) - 1, fixedint.MutableUInt8(4)),
                    ]
                )
            ),
        )
        # imm=0, rs1=0
        state.register_file.registers = [0, 4, -4, pow(2, 32) - 1]
        instr = LW(imm=0, rs1=0, rd=0)
        state = instr.behavior(state)
        self.assertEqual(
            state.register_file.registers, [16843009, 4, -4, pow(2, 32) - 1]
        )

        # imm=4, rs1=0
        state.register_file.registers = [0, 4, -4, pow(2, 32) - 1]
        instr = LW(imm=4, rs1=0, rd=0)
        state = instr.behavior(state)
        self.assertEqual(
            state.register_file.registers, [33686018, 4, -4, pow(2, 32) - 1]
        )

        # imm=0, rs1=4
        state.register_file.registers = [0, 4, -4, pow(2, 32) - 1]
        instr = LW(imm=0, rs1=1, rd=0)
        state = instr.behavior(state)
        self.assertEqual(
            state.register_file.registers, [33686018, 4, -4, pow(2, 32) - 1]
        )

        # imm=4, rs1=4
        state.register_file.registers = [0, 4, -4, pow(2, 32) - 1]
        instr = LW(imm=4, rs1=1, rd=0)
        state = instr.behavior(state)
        self.assertEqual(
            state.register_file.registers, [50529027, 4, -4, pow(2, 32) - 1]
        )

        # imm=4, rs1=-4
        state.register_file.registers = [0, 4, -4, pow(2, 32) - 1]
        instr = LW(imm=4, rs1=2, rd=0)
        state = instr.behavior(state)
        self.assertEqual(
            state.register_file.registers, [16843009, 4, -4, pow(2, 32) - 1]
        )

        # imm=1, rs1=2^32-1 equates to 0
        state.register_file.registers = [0, 4, -4, pow(2, 32) - 1]
        instr = LW(imm=1, rs1=3, rd=0)
        state = instr.behavior(state)
        self.assertEqual(
            state.register_file.registers, [16843009, 4, -4, pow(2, 32) - 1]
        )

        # imm=1, rs1=4 align error on memory address 5
        state.register_file.registers = [0, 4, -4, pow(2, 32) - 1]
        instr = LW(imm=1, rs1=1, rd=0)
        state = instr.behavior(state)
        self.assertEqual(
            state.register_file.registers, [50463234, 4, -4, pow(2, 32) - 1]
        )

        # imm=0, rs1=-4 negative value of -4 gets converted to 2^32-4
        state.register_file.registers = [0, 4, -4, pow(2, 32) - 1]
        instr = LW(imm=0, rs1=2, rd=0)
        state = instr.behavior(state)
        self.assertEqual(
            state.register_file.registers, [67372036, 4, -4, pow(2, 32) - 1]
        )

        # imm=12, rs1=0 load negative value
        state.register_file.registers = [0, 4, -4, pow(2, 32) - 1]
        instr = LW(imm=12, rs1=0, rd=0)
        state = instr.behavior(state)
        self.assertEqual(
            state.register_file.registers,
            [fixedint.MutableUInt32(-1), 4, -4, pow(2, 32) - 1],
        )

        # try memory acces to non existant address
        state.register_file.registers = [0, 4, -4, pow(2, 32) - 1]
        with self.assertRaises(KeyError):
            instr = LW(imm=16, rs1=0, rd=0)
            state = instr.behavior(state)

    def test_lbu(self):
        state = ArchitecturalState(
            register_file=RegisterFile(registers=[0, 1, -1, pow(2, 32) - 1]),
            memory=Memory(
                memory_file=dict(
                    [
                        (0, fixedint.MutableUInt8(1)),
                        (1, fixedint.MutableUInt8(2)),
                        (2, fixedint.MutableUInt8(3)),
                        (3, fixedint.MutableUInt8(-1)),
                        (pow(2, 32) - 1, fixedint.MutableUInt8(4)),
                    ]
                )
            ),
        )
        # imm=0, rs1=0
        state.register_file.registers = [0, 1, -1, pow(2, 32) - 1]
        instr = LBU(imm=0, rs1=0, rd=0)
        state = instr.behavior(state)
        self.assertEqual(state.register_file.registers, [1, 1, -1, pow(2, 32) - 1])

        # imm=1, rs1=0
        state.register_file.registers = [0, 1, -1, pow(2, 32) - 1]
        instr = LBU(imm=1, rs1=0, rd=0)
        state = instr.behavior(state)
        self.assertEqual(state.register_file.registers, [2, 1, -1, pow(2, 32) - 1])

        # imm=0, rs1=1
        state.register_file.registers = [0, 1, -1, pow(2, 32) - 1]
        instr = LBU(imm=0, rs1=1, rd=0)
        state = instr.behavior(state)
        self.assertEqual(state.register_file.registers, [2, 1, -1, pow(2, 32) - 1])

        # imm=1, rs1=1
        state.register_file.registers = [0, 1, -1, pow(2, 32) - 1]
        instr = LBU(imm=1, rs1=1, rd=0)
        state = instr.behavior(state)
        self.assertEqual(state.register_file.registers, [3, 1, -1, pow(2, 32) - 1])

        # imm=1, rs1=-1
        state.register_file.registers = [0, 1, -1, pow(2, 32) - 1]
        instr = LBU(imm=1, rs1=2, rd=0)
        state = instr.behavior(state)
        self.assertEqual(state.register_file.registers, [1, 1, -1, pow(2, 32) - 1])

        # imm=1, rs1=2^32-1
        state.register_file.registers = [0, 1, -1, pow(2, 32) - 1]
        instr = LBU(imm=1, rs1=3, rd=0)
        state = instr.behavior(state)
        self.assertEqual(state.register_file.registers, [1, 1, -1, pow(2, 32) - 1])

        # imm=0, rs1=-1 negative value of -1 gets converted to 2^32-1
        state.register_file.registers = [0, 1, -1, pow(2, 32) - 1]
        instr = LBU(imm=0, rs1=2, rd=0)
        state = instr.behavior(state)
        self.assertEqual(state.register_file.registers, [4, 1, -1, pow(2, 32) - 1])

        # imm=3, rs1=0 load negative value
        state.register_file.registers = [0, 1, -1, pow(2, 32) - 1]
        instr = LBU(imm=3, rs1=0, rd=0)
        state = instr.behavior(state)
        self.assertEqual(state.register_file.registers, [255, 1, -1, pow(2, 32) - 1])

        # try memory acces to non existant address
        state.register_file.registers = [0, 1, -1, pow(2, 32) - 1]
        with self.assertRaises(KeyError):
            instr = LBU(imm=4, rs1=0, rd=0)
            state = instr.behavior(state)

    def test_lhu(self):
        state = ArchitecturalState(
            register_file=RegisterFile(registers=[0, 2, -2, pow(2, 32) - 1]),
            memory=Memory(
                memory_file=dict(
                    [
                        (0, fixedint.MutableUInt8(1)),
                        (1, fixedint.MutableUInt8(2)),
                        (2, fixedint.MutableUInt8(3)),
                        (3, fixedint.MutableUInt8(4)),
                        (4, fixedint.MutableUInt8(5)),
                        (5, fixedint.MutableUInt8(6)),
                        (6, fixedint.MutableUInt8(-1)),
                        (7, fixedint.MutableUInt8(-1)),
                        (pow(2, 32) - 2, fixedint.MutableUInt8(7)),
                        (pow(2, 32) - 1, fixedint.MutableUInt8(8)),
                    ]
                )
            ),
        )
        # imm=0, rs1=0
        state.register_file.registers = [0, 2, -2, pow(2, 32) - 1]
        instr = LHU(imm=0, rs1=0, rd=0)
        state = instr.behavior(state)
        self.assertEqual(state.register_file.registers, [513, 2, -2, pow(2, 32) - 1])

        # imm=2, rs1=0
        state.register_file.registers = [0, 2, -2, pow(2, 32) - 1]
        instr = LHU(imm=2, rs1=0, rd=0)
        state = instr.behavior(state)
        self.assertEqual(state.register_file.registers, [1027, 2, -2, pow(2, 32) - 1])

        # imm=0, rs1=2
        state.register_file.registers = [0, 2, -2, pow(2, 32) - 1]
        instr = LHU(imm=0, rs1=1, rd=0)
        state = instr.behavior(state)
        self.assertEqual(state.register_file.registers, [1027, 2, -2, pow(2, 32) - 1])

        # imm=2, rs1=2
        state.register_file.registers = [0, 2, -2, pow(2, 32) - 1]
        instr = LHU(imm=2, rs1=1, rd=0)
        state = instr.behavior(state)
        self.assertEqual(state.register_file.registers, [1541, 2, -2, pow(2, 32) - 1])

        # imm=2, rs1=-2
        state.register_file.registers = [0, 2, -2, pow(2, 32) - 1]
        instr = LHU(imm=2, rs1=2, rd=0)
        state = instr.behavior(state)
        self.assertEqual(state.register_file.registers, [513, 2, -2, pow(2, 32) - 1])

        # imm=1, rs1=2^32-1 equates to 0
        state.register_file.registers = [0, 2, -2, pow(2, 32) - 1]
        instr = LHU(imm=1, rs1=3, rd=0)
        state = instr.behavior(state)
        self.assertEqual(state.register_file.registers, [513, 2, -2, pow(2, 32) - 1])

        # imm=1, rs1=2 align error on memory address 3
        state.register_file.registers = [0, 2, -2, pow(2, 32) - 1]
        instr = LHU(imm=1, rs1=1, rd=0)
        state = instr.behavior(state)
        self.assertEqual(state.register_file.registers, [1284, 2, -2, pow(2, 32) - 1])

        # imm=0, rs1=-2 negative value of -2 gets converted to 2^32-2
        state.register_file.registers = [0, 2, -2, pow(2, 32) - 1]
        instr = LHU(imm=0, rs1=2, rd=0)
        state = instr.behavior(state)
        self.assertEqual(state.register_file.registers, [2055, 2, -2, pow(2, 32) - 1])

        # imm=6, rs1=0 load negative value
        state.register_file.registers = [0, 2, -2, pow(2, 32) - 1]
        instr = LHU(imm=6, rs1=0, rd=0)
        state = instr.behavior(state)
        self.assertEqual(state.register_file.registers, [65535, 2, -2, pow(2, 32) - 1])

        # try memory acces to non existant address
        state.register_file.registers = [0, 2, -2, pow(2, 32) - 1]
        with self.assertRaises(KeyError):
            instr = LHU(imm=8, rs1=0, rd=0)
            state = instr.behavior(state)

    def test_srai(self):
        state = ArchitecturalState(register_file=RegisterFile(registers=[0, 1, -128]))
        # imm=0, rs1=0
        state.register_file.registers = [0, 1, -128]
        instr = SRAI(imm=0, rs1=0, rd=0)
        state = instr.behavior(state)
        self.assertEqual(state.register_file.registers, [0, 1, -128])

        # imm=1, rs1=0
        state.register_file.registers = [0, 1, -128]
        instr = SRAI(imm=1, rs1=0, rd=0)
        state = instr.behavior(state)
        self.assertEqual(state.register_file.registers, [0, 1, -128])

        # imm=0, rs1=1
        state.register_file.registers = [0, 1, -128]
        instr = SRAI(imm=0, rs1=1, rd=0)
        state = instr.behavior(state)
        self.assertEqual(state.register_file.registers, [1, 1, -128])

        # imm=1, rs1=1
        state.register_file.registers = [0, 1, -128]
        instr = SRAI(imm=1, rs1=1, rd=0)
        state = instr.behavior(state)
        self.assertEqual(state.register_file.registers, [0, 1, -128])

        # imm=1, rs1=-128
        state.register_file.registers = [0, 1, -128]
        instr = SRAI(imm=1, rs1=2, rd=0)
        state = instr.behavior(state)
        self.assertEqual(
            state.register_file.registers, [fixedint.MutableUInt32(-64), 1, -128]
        )

    def test_jalr(self):
        state = ArchitecturalState(register_file=RegisterFile(registers=[0, 1]))
        # imm=8, rs1=0
        state.register_file.registers = [0, 8]
        state.program_counter = 0
        instr = JALR(imm=8, rs1=0, rd=0)
        state = instr.behavior(state)
        self.assertEqual(state.register_file.registers, [4, 8])
        self.assertEqual(state.program_counter, 4)

        # imm=0, rs1=8
        state.register_file.registers = [0, 8]
        state.program_counter = 0
        instr = JALR(imm=0, rs1=1, rd=0)
        state = instr.behavior(state)
        self.assertEqual(state.register_file.registers, [4, 8])
        self.assertEqual(state.program_counter, 4)

        # imm=8, rs1=8
        state.register_file.registers = [0, 8]
        state.program_counter = 0
        instr = JALR(imm=8, rs1=1, rd=0)
        state = instr.behavior(state)
        self.assertEqual(state.register_file.registers, [4, 8])
        self.assertEqual(state.program_counter, 12)

        # imm=7, rs1=8 seein if least significant bit is set to 0
        state.register_file.registers = [0, 8]
        state.program_counter = 0
        instr = JALR(imm=7, rs1=1, rd=0)
        state = instr.behavior(state)
        self.assertEqual(state.register_file.registers, [4, 8])
        self.assertEqual(state.program_counter, 10)

    def test_ecall(self):
        state = ArchitecturalState(register_file=RegisterFile(registers=()))
        # Raise ECALL Exception
        with self.assertRaises(ECALLException):
            instr = ECALL(imm=0, rs1=0, rd=0)
            state = instr.behavior(state)

    def test_ebreak(self):
        state = ArchitecturalState(register_file=RegisterFile(registers=()))
        # Raise ECALL Exception
        with self.assertRaises(EBREAKException):
            instr = EBREAK(imm=0, rs1=0, rd=0)
            state = instr.behavior(state)


class TestParser(unittest.TestCase):
    program = """
add x0,x1,x2

# foo
# sub x1, x2, x4
"""
    expected = [
        ["add", ["x", "0"], ["x", "1"], ["x", "2"]],
        # ["sub", ["x", "1"], ["x", "2"], ["x", "4"]],
    ]

    def test_bnf(self):
        instr = riscv_bnf().parse_string(self.program)
        self.assertEqual(instr.as_list(), self.expected)
        self.assertNotEqual(instr[0].mnemonic, "")
        # self.assertEqual(instr[1].mnemonic, "")

    def test_parser(self):
        instr = riscv_parser(self.program)
        self.assertIsInstance(instr[0], ADD)
        self.assertEqual(instr[0].rd, 0)
        self.assertEqual(instr[0].rs1, 1)
        self.assertEqual(instr[0].rs2, 2)
        # self.assertIsInstance(instr[1], SUB)
        # self.assertEqual(instr[1].rd, 1)
        # self.assertEqual(instr[1].rs1, 2)
        # self.assertEqual(instr[1].rs2, 4)<|MERGE_RESOLUTION|>--- conflicted
+++ resolved
@@ -36,7 +36,6 @@
         state = sub_1.behavior(state)
         self.assertEqual(state.register_file.registers, [-4, 5, 9, 0])
 
-<<<<<<< HEAD
     def test_mem(self):
         state = ArchitecturalState(register_file=RegisterFile(registers=()))
         # store_byte test
@@ -62,9 +61,7 @@
         # store_word test
         state.memory.store_word(0, fixedint.MutableUInt32(-1))
         self.assertEqual(state.memory.load_word(0), fixedint.MutableUInt32(-1))
-        
-=======
->>>>>>> 76a8d4ff
+
     def test_lb(self):
         state = ArchitecturalState(
             register_file=RegisterFile(registers=[0, 1, -1, pow(2, 32) - 1]),
