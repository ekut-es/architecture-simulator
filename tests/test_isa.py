import unittest

from architecture_simulator.uarch.architectural_state import RegisterFile
<<<<<<< HEAD
from architecture_simulator.uarch.architectural_state import Memory
from architecture_simulator.isa.rv32i_instructions import (
    ADD,
    SUB,
    LB,
    LH,
    LW,
    LBU,
    LHU,
    SRAI,
    JALR,
    ECALL,
    EBREAK,
    EBREAKException,
    ECALLException,
=======
from architecture_simulator.isa.rv32i_instructions import (
    ADD,
    BEQ,
    BLT,
    BNE,
    BTypeInstruction,
    SUB,
    BGE,
    BLTU,
    BGEU,
    CSRRW,
    CSRRS,
    CSRRC,
    CSRRWI,
    CSRRSI,
    CSRRCI,
    SB,
    SH,
    SW,
    LUI,
    AUIPC,
    JAL,
    fence,
    SLL,
    SLT,
    SLTU,
    XOR,
    SRL,
    SRA,
    OR,
    AND
>>>>>>> 5efdf372
)
from architecture_simulator.uarch.architectural_state import ArchitecturalState

from architecture_simulator.isa.parser import riscv_bnf, riscv_parser

import fixedint


class TestInstructions(unittest.TestCase):
    def test_add(self):
<<<<<<< HEAD
        state = ArchitecturalState(register_file=RegisterFile(registers=[0, 5, 9, 0]))
        add_1 = ADD(rs1=1, rs2=2, rd=0)
        state = add_1.behavior(state)
        self.assertEqual(state.register_file.registers, [14, 5, 9, 0])

    def test_sub(self):
        state = ArchitecturalState(register_file=RegisterFile(registers=[0, 5, 9, 0]))
        sub_1 = SUB(rs1=1, rs2=2, rd=0)
        state = sub_1.behavior(state)
        self.assertEqual(state.register_file.registers, [-4, 5, 9, 0])
=======
        # Number definitions
        num_min = fixedint.MutableUInt32(2147483648)
        num_minus_7 = fixedint.MutableUInt32(4294967289)
        num_minus_2 = fixedint.MutableUInt32(4294967294)
        num_minus_1 = fixedint.MutableUInt32(4294967295)
        num_0 = fixedint.MutableUInt32(0)
        num_1 = fixedint.MutableUInt32(1)
        num_9 = fixedint.MutableUInt32(9)
        num_16 = fixedint.MutableUInt32(16)
        num_max = fixedint.MutableUInt32(2147483647)

        # smallest number + biggest number = -1
        add = ADD(rs1=1, rs2=0, rd=2)
        state = ArchitecturalState(
            register_file=RegisterFile(registers=[num_max, num_min, num_max])
        )
        state = add.behavior(state)
        self.assertEqual(state.register_file.registers, [num_max, num_min, num_minus_1])

        # smallest number + smallest number = 0
        add = ADD(rs1=0, rs2=1, rd=2)
        state = ArchitecturalState(
            register_file=RegisterFile(registers=[num_min, num_min, num_minus_1])
        )
        state = add.behavior(state)
        self.assertEqual(state.register_file.registers, [num_min, num_min, num_0])

        # biggest number + biggest number = -2
        add = ADD(rs1=0, rs2=1, rd=2)
        state = ArchitecturalState(
            register_file=RegisterFile(registers=[num_max, num_max, num_0])
        )
        state = add.behavior(state)
        self.assertEqual(state.register_file.registers, [num_max, num_max, num_minus_2])

        # 16 + (-7) = 9 (non edge case addition)
        add = ADD(rs1=3, rs2=4, rd=1)
        state = ArchitecturalState(
            register_file=RegisterFile(
                registers=[num_max, num_max, num_0, num_16, num_minus_7]
            )
        )
        state = add.behavior(state)
        self.assertEqual(
            state.register_file.registers, [num_max, num_9, num_0, num_16, num_minus_7]
        )

        # 0 + 0 = 0
        add = ADD(rs1=2, rs2=2, rd=1)
        state = ArchitecturalState(
            register_file=RegisterFile(
                registers=[num_max, num_max, num_0, num_16, num_minus_7]
            )
        )
        state = add.behavior(state)
        self.assertEqual(
            state.register_file.registers, [num_max, num_0, num_0, num_16, num_minus_7]
        )

        # biggest number + 1 = smallest number
        add = ADD(rs1=0, rs2=1, rd=2)
        state = ArchitecturalState(
            register_file=RegisterFile(registers=[num_max, num_1, num_16])
        )
        state = add.behavior(state)
        self.assertEqual(state.register_file.registers, [num_max, num_1, num_min])

    def test_sub(self):
        # Number definitions
        num_min = fixedint.MutableUInt32(2147483648)
        num_minus_1 = fixedint.MutableUInt32(4294967295)
        num_0 = fixedint.MutableUInt32(0)
        num_1 = fixedint.MutableUInt32(1)
        num_8 = fixedint.MutableUInt32(8)
        num_15 = fixedint.MutableUInt32(15)
        num_23 = fixedint.MutableUInt32(23)
        num_max = fixedint.MutableUInt32(2147483647)

        # smallest number - smallest number = 0
        sub = SUB(rs1=0, rs2=0, rd=1)
        state = ArchitecturalState(
            register_file=RegisterFile(registers=[num_min, num_15])
        )
        state = sub.behavior(state)
        self.assertEqual(state.register_file.registers, [num_min, num_0])

        # biggest number - biggest number = 0
        sub = SUB(rs1=0, rs2=0, rd=1)
        state = ArchitecturalState(
            register_file=RegisterFile(registers=[num_max, num_15])
        )
        state = sub.behavior(state)
        self.assertEqual(state.register_file.registers, [num_max, num_0])

        # smallest number - biggest number = 1
        sub = SUB(rs1=0, rs2=1, rd=2)
        state = ArchitecturalState(
            register_file=RegisterFile(registers=[num_min, num_max, num_0])
        )
        state = sub.behavior(state)
        self.assertEqual(state.register_file.registers, [num_min, num_max, num_1])

        # biggest number - smallest number = -1
        sub = SUB(rs1=0, rs2=1, rd=2)
        state = ArchitecturalState(
            register_file=RegisterFile(registers=[num_max, num_min, num_0])
        )
        state = sub.behavior(state)
        self.assertEqual(state.register_file.registers, [num_max, num_min, num_minus_1])

        # smallest number - 1 = biggest number
        sub = SUB(rs1=0, rs2=1, rd=2)
        state = ArchitecturalState(
            register_file=RegisterFile(registers=[num_min, num_1, num_0])
        )
        state = sub.behavior(state)
        self.assertEqual(state.register_file.registers, [num_min, num_1, num_max])

        # biggest number - (-1) = smallest number
        sub = SUB(rs1=0, rs2=1, rd=2)
        state = ArchitecturalState(
            register_file=RegisterFile(registers=[num_max, num_minus_1, num_0])
        )
        state = sub.behavior(state)
        self.assertEqual(state.register_file.registers, [num_max, num_minus_1, num_min])

        # 23 - 8 = 15
        sub = SUB(rs1=1, rs2=0, rd=0)
        state = ArchitecturalState(
            register_file=RegisterFile(registers=[num_8, num_23])
        )
        state = sub.behavior(state)
        self.assertEqual(state.register_file.registers, [num_15, num_23])

    def test_sll(self):
        # Number definitions
        num_max = fixedint.MutableUInt32(4294967295)
        num_msb = fixedint.MutableUInt32(2147483648)
        num_0 = fixedint.MutableUInt32(0)
        num_1 = fixedint.MutableUInt32(1)
        num_16 = fixedint.MutableUInt32(16)
        num_31 = fixedint.MutableUInt32(31)
        num_612 = fixedint.MutableUInt32(612)

        # only most significant bit set shifted by one = zero
        sll = SLL(rs1=1, rs2=2, rd=0)
        state = ArchitecturalState(
            register_file=RegisterFile(registers=[num_max, num_msb, num_1])
        )
        state = sll.behavior(state)
        self.assertEqual(state.register_file.registers, [num_0, num_msb, num_1])

        # FFFFFFFF shifted by 31 = only most significant bit set
        sll = SLL(rs1=1, rs2=2, rd=0)
        state = ArchitecturalState(
            register_file=RegisterFile(registers=[num_0, num_max, num_31])
        )
        state = sll.behavior(state)
        self.assertEqual(state.register_file.registers, [num_msb, num_max, num_31])

        # shif by zero only writes state
        sll = SLL(rs1=1, rs2=0, rd=4)
        state = ArchitecturalState(
            register_file=RegisterFile(
                registers=[num_0, num_max, num_31, num_612, num_msb]
            )
        )
        state = sll.behavior(state)
        self.assertEqual(
            state.register_file.registers, [num_0, num_max, num_31, num_612, num_max]
        )

        # higher bits do not affect shift amount
        sll = SLL(rs1=1, rs2=2, rd=3)
        state = ArchitecturalState(
            register_file=RegisterFile(
                registers=[num_612, num_1, num_612, num_612, num_0]
            )
        )
        state = sll.behavior(state)
        self.assertEqual(
            state.register_file.registers, [num_612, num_1, num_612, num_16, num_0]
        )

    def test_slt(self):
        # Number definitions
        num_min = fixedint.MutableUInt32(2147483648)
        num_max = fixedint.MutableUInt32(2147483647)
        num_0 = fixedint.MutableUInt32(0)
        num_1 = fixedint.MutableUInt32(1)
        num_77 = fixedint.MutableUInt32(77)

        # equivalenz leads to 0
        slt = SLT(rs1=1, rs2=0, rd=2)
        state = ArchitecturalState(
            register_file=RegisterFile(registers=[num_77, num_77, num_77])
        )
        state = slt.behavior(state)
        self.assertEqual(state.register_file.registers, [num_77, num_77, num_0])

        # numbers are treated as signed
        slt = SLT(rs1=0, rs2=1, rd=2)
        state = ArchitecturalState(
            register_file=RegisterFile(registers=[num_min, num_max, num_77])
        )
        state = slt.behavior(state)
        self.assertEqual(state.register_file.registers, [num_min, num_max, num_1])

        # rs1 beeing smaller by one leads to 1
        slt = SLT(rs1=1, rs2=2, rd=0)
        state = ArchitecturalState(
            register_file=RegisterFile(registers=[num_min, num_0, num_1])
        )
        state = slt.behavior(state)
        self.assertEqual(state.register_file.registers, [num_1, num_0, num_1])

        # rs1 beeing greater by one leads to 0
        slt = SLT(rs1=1, rs2=2, rd=0)
        state = ArchitecturalState(
            register_file=RegisterFile(registers=[num_min, num_1, num_0])
        )
        state = slt.behavior(state)
        self.assertEqual(state.register_file.registers, [num_0, num_1, num_0])

    def test_sltu(self):
        # Number definitions
        num_0 = fixedint.MutableUInt32(0)
        num_max = fixedint.MutableUInt32(4294967295)
        num_1 = fixedint.MutableUInt32(1)
        num_77 = fixedint.MutableUInt32(77)

        # equivalenz leads to 0
        sltu = SLTU(rs1=1, rs2=0, rd=2)
        state = ArchitecturalState(
            register_file=RegisterFile(registers=[num_77, num_77, num_77])
        )
        state = sltu.behavior(state)
        self.assertEqual(state.register_file.registers, [num_77, num_77, num_0])

        # numbers are treated as unsigned
        sltu = SLTU(rs1=0, rs2=1, rd=2)
        state = ArchitecturalState(
            register_file=RegisterFile(registers=[num_max, num_0, num_77])
        )
        state = sltu.behavior(state)
        self.assertEqual(state.register_file.registers, [num_max, num_0, num_0])

        # rs1 beeing smaller by one leads to 1
        sltu = SLTU(rs1=1, rs2=2, rd=0)
        state = ArchitecturalState(
            register_file=RegisterFile(registers=[num_max, num_0, num_1])
        )
        state = sltu.behavior(state)
        self.assertEqual(state.register_file.registers, [num_1, num_0, num_1])

        # rs1 beeing greater by one leads to 0
        sltu = SLTU(rs1=1, rs2=2, rd=0)
        state = ArchitecturalState(
            register_file=RegisterFile(registers=[num_max, num_1, num_0])
        )
        state = sltu.behavior(state)
        self.assertEqual(state.register_file.registers, [num_0, num_1, num_0])

    def test_xor(self):
        # Number defintions
        num_all_but_msb = fixedint.MutableUInt32(2147483647)
        num_msb = fixedint.MutableUInt32(2147483648)
        num_all_bits = fixedint.MutableUInt32(4294967295)
        num_0 = fixedint.MutableUInt32(0)

        num_a = fixedint.MutableUInt32(4294902015)  # FF FF 00 FF
        num_b = fixedint.MutableUInt32(4294905615)  # FF FF 0F 0F
        num_c = fixedint.MutableUInt32(4080)  # 00 00 0F F0

        # general test case
        xor = XOR(rs1=0, rs2=1, rd=2)
        state = ArchitecturalState(
            register_file=RegisterFile(registers=[num_all_but_msb, num_all_bits, num_0])
        )
        state = xor.behavior(state)
        self.assertEqual(
            state.register_file.registers, [num_all_but_msb, num_all_bits, num_msb]
        )

        # test all combinations of bit pairs
        xor = XOR(rs1=3, rs2=4, rd=2)
        state = ArchitecturalState(
            register_file=RegisterFile(
                registers=[num_all_but_msb, num_all_bits, num_0, num_a, num_b]
            )
        )
        state = xor.behavior(state)
        self.assertEqual(
            state.register_file.registers,
            [num_all_but_msb, num_all_bits, num_c, num_a, num_b],
        )

        # zero xor zero = zero
        xor = XOR(rs1=0, rs2=0, rd=1)
        state = ArchitecturalState(register_file=RegisterFile(registers=[num_0, num_b]))
        state = xor.behavior(state)
        self.assertEqual(state.register_file.registers, [num_0, num_0])

    def test_srl(self):
        # Number definitions
        num_max = fixedint.MutableUInt32(4294967295)
        num_0 = fixedint.MutableUInt32(0)
        num_1 = fixedint.MutableUInt32(1)
        num_31 = fixedint.MutableUInt32(31)
        num_612 = fixedint.MutableUInt32(612)

        # one shifted by one = zero
        srl = SRL(rs1=1, rs2=2, rd=0)
        state = ArchitecturalState(
            register_file=RegisterFile(registers=[num_max, num_1, num_1])
        )
        state = srl.behavior(state)
        self.assertEqual(state.register_file.registers, [num_0, num_1, num_1])

        # FFFFFFFF shifted by 31 = one
        srl = SRL(rs1=0, rs2=1, rd=0)
        state = ArchitecturalState(
            register_file=RegisterFile(registers=[num_max, num_31, num_612])
        )
        state = srl.behavior(state)
        self.assertEqual(state.register_file.registers, [num_1, num_31, num_612])

        # shif by zero only writes state
        srl = SRL(rs1=0, rs2=1, rd=0)
        state = ArchitecturalState(
            register_file=RegisterFile(registers=[num_max, num_0, num_612])
        )
        state = srl.behavior(state)
        self.assertEqual(state.register_file.registers, [num_max, num_0, num_612])

        # higher bits do not affect shift amount
        srl = SRL(rs1=0, rs2=1, rd=2)
        state = ArchitecturalState(
            register_file=RegisterFile(registers=[num_31, num_612, num_612])
        )
        state = srl.behavior(state)
        self.assertEqual(state.register_file.registers, [num_31, num_612, num_1])

    def test_sra(self):
        # Number definitions
        num_all_set = fixedint.MutableUInt32(4294967295)
        num_msb_set = fixedint.MutableUInt32(2147483648)
        num_second_set = fixedint.MutableUInt32(1073741824)
        num_0 = fixedint.MutableUInt32(0)
        num_1 = fixedint.MutableUInt32(1)
        num_30 = fixedint.MutableUInt32(30)
        num_31 = fixedint.MutableUInt32(31)
        num_38 = fixedint.MutableUInt32(38)
        num_612 = fixedint.MutableUInt32(612)
        num_2pow26 = fixedint.MutableUInt32(67108864)

        # negative numbers get extended with one´s
        sra = SRA(rs1=0, rs2=1, rd=2)
        state = ArchitecturalState(
            register_file=RegisterFile(registers=[num_msb_set, num_31, num_0])
        )
        state = sra.behavior(state)
        self.assertEqual(
            state.register_file.registers, [num_msb_set, num_31, num_all_set]
        )
        # positive numbers get extended with zero´s
        sra = SRA(rs1=0, rs2=1, rd=2)
        state = ArchitecturalState(
            register_file=RegisterFile(registers=[num_second_set, num_30, num_all_set])
        )
        state = sra.behavior(state)
        self.assertEqual(state.register_file.registers, [num_second_set, num_30, num_1])

        # shift amount only affected by 5 lower bits
        sra = SRA(rs1=0, rs2=1, rd=2)
        state = ArchitecturalState(
            register_file=RegisterFile(registers=[num_second_set, num_612, num_all_set])
        )
        state = sra.behavior(state)
        self.assertEqual(
            state.register_file.registers, [num_second_set, num_612, num_2pow26]
        )
        # percision test
        sra = SRA(rs1=0, rs2=1, rd=2)
        state = ArchitecturalState(
            register_file=RegisterFile(registers=[num_612, num_612, num_all_set])
        )
        state = sra.behavior(state)
        self.assertEqual(state.register_file.registers, [num_612, num_612, num_38])

    def test_or(self):
        # Number definitions
        num_a = fixedint.MutableUInt32(16711698)  # 00 FF 00 12
        num_b = fixedint.MutableUInt32(252641280)  # 0F 0F 00 00
        num_c = fixedint.MutableUInt32(268369938)  # 0F FF 00 12

        # Test bit wise behavior
        or_inst = OR(rs1=0, rs2=1, rd=2)
        state = ArchitecturalState(
            register_file=RegisterFile(registers=[num_a, num_b, num_a])
        )
        state = or_inst.behavior(state)
        self.assertEqual(state.register_file.registers, [num_a, num_b, num_c])

        # Test kommutativity
        or_inst = OR(rs1=1, rs2=0, rd=2)
        state = ArchitecturalState(
            register_file=RegisterFile(registers=[num_a, num_b, num_a])
        )
        state = or_inst.behavior(state)
        self.assertEqual(state.register_file.registers, [num_a, num_b, num_c])

    def test_and(self):
        # Number defintions
        num_a = fixedint.MutableUInt32(16711698)  # 00 FF 00 12
        num_b = fixedint.MutableUInt32(252641280)  # 0F 0F 00 00
        num_c = fixedint.MutableUInt32(983040)  # 00 0F 00 00

        # Test bit wise behavior
        and_inst = AND(rs1=0, rs2=1, rd=2)
        state = ArchitecturalState(
            register_file=RegisterFile(registers=[num_a, num_b, num_a])
        )
        state = and_inst.behavior(state)
        self.assertEqual(state.register_file.registers, [num_a, num_b, num_c])

        # Test kommutativity
        and_inst = AND(rs1=1, rs2=0, rd=2)
        state = ArchitecturalState(
            register_file=RegisterFile(registers=[num_a, num_b, num_a])
        )
        state = and_inst.behavior(state)
        self.assertEqual(state.register_file.registers, [num_a, num_b, num_c])

    def test_csrrw_privilege_level_too_low(self):
        state = ArchitecturalState(register_file=RegisterFile(registers=[0, 2]))
        state.csr_registers.privilege_level = 0
        with self.assertRaises(Exception) as context:
            state.csr_registers.store_word(3000, fixedint.MutableUInt32(3))
        self.assertTrue("illegal action: privilege level too low to access this csr register" in str(context.exception))

    def test_csrrw_attempting_to_write_to_read_only(self):
        state = ArchitecturalState(register_file=RegisterFile(registers=[0, 2]))
        with self.assertRaises(Exception) as context:
            state.csr_registers.store_word(3072, fixedint.MutableUInt32(3))
        self.assertTrue("illegal action: attempting to write into read-only csr register" in str(context.exception))

    def test_csrrw_invalid_adress(self):
        state = ArchitecturalState(register_file=RegisterFile(registers=[0, 2]))
        state.csr_registers.privilege_level = 4
        with self.assertRaises(Exception) as context:
            state.csr_registers.store_word(7000, fixedint.MutableUInt32(3))
        self.assertTrue("illegal action: csr register does not exist" in str(context.exception))

    def test_csrrw(self):
        register_value_1 = fixedint.MutableUInt32(0)
        register_value_2 = fixedint.MutableUInt32(1)
        state = ArchitecturalState(register_file=RegisterFile(registers=[0, 2]))
        cssrw_1 = CSRRW(csr = 0, rs1 = 1, rd = 0)
        state.csr_registers.store_word(0, fixedint.MutableUInt32(3))
        state.csr_registers.privilege_level = 4
        state = cssrw_1.behavior(state)
        self.assertEqual(state.register_file.registers, [3, 2])
        self.assertEqual(state.csr_registers.load_word(cssrw_1.csr), 2)

    def test_csrrs(self):
        max_number = fixedint.MutableUInt32(4294967295) #FF FF FF FF
        test_number_1 = fixedint.MutableUInt32(4294967294) #FF FF FF FE
        test_mask_1 = fixedint.MutableUInt32(1) # 00 00 00 01
        state = ArchitecturalState(register_file=RegisterFile(registers=[0, test_mask_1]))
        state.csr_registers.store_word(0, test_number_1)
        cssrs_1 = CSRRS(csr = 0, rs1 = 1, rd = 0)
        state = cssrs_1.behavior(state)
        self.assertEqual(state.register_file.registers, [test_number_1, test_mask_1])
        self.assertEqual(state.csr_registers.load_word(cssrs_1.csr), max_number)

    def test_csrrc(self):
        max_number = fixedint.MutableUInt32(4294967295) #FF FF FF FF
        test_result_1 = fixedint.MutableUInt32(1) # 00 00 00 01
        test_mask_1 = fixedint.MutableUInt32(4294967294) #FF FF FF FE
        state = ArchitecturalState(register_file=RegisterFile(registers=[0, test_mask_1]))
        state.csr_registers.store_word(0, max_number)
        cssrc_1 = CSRRC(csr = 0, rs1 = 1, rd = 0)
        state = cssrc_1.behavior(state)
        self.assertEqual(state.register_file.registers, [max_number, test_mask_1])
        self.assertEqual(state.csr_registers.load_word(cssrc_1.csr), test_result_1)

    def test_csrrwi(self):
        state = ArchitecturalState(register_file=RegisterFile(registers=[0]))
        state.csr_registers.store_word(0, 3)
        cssrwi_1 = CSRRWI(csr = 0, uimm = 4, rd = 0)
        state = cssrwi_1.behavior(state)
        self.assertEqual(state.register_file.registers, [3])
        self.assertEqual(state.csr_registers.load_word(cssrwi_1.csr), 4)

    def test_csrrsi(self):
        max_number = fixedint.MutableUInt32(4294967295) #FF FF FF FF
        test_number_1 = fixedint.MutableUInt32(4294967294) #FF FF FF FE
        test_mask_1 = fixedint.MutableUInt32(1) # 00 00 00 01
        state = ArchitecturalState(register_file=RegisterFile(registers=[0]))
        cssrsi_1 = CSRRSI(csr = 0, uimm = test_mask_1, rd = 0)
        state.csr_registers.store_word(0, test_number_1)
        state = cssrsi_1.behavior(state)
        self.assertEqual(state.register_file.registers, [test_number_1])
        self.assertEqual(state.csr_registers.load_word(cssrsi_1.csr), max_number)

    def test_csrrci(self):
        max_number = fixedint.MutableUInt32(4294967295) #FF FF FF FF
        test_result_1 = fixedint.MutableUInt32(1) # 00 00 00 01
        test_mask_1 = fixedint.MutableUInt32(4294967294) #FF FF FF FE
        state = ArchitecturalState(register_file=RegisterFile(registers=[0]))
        state.csr_registers.store_word(0, max_number)
        cssrci_1 = CSRRCI(csr = 0, uimm = test_mask_1, rd = 0)
        state = cssrci_1.behavior(state)
        self.assertEqual(state.register_file.registers, [max_number])
        self.assertEqual(state.csr_registers.load_word(cssrci_1.csr), test_result_1)

    def test_btype(self):
        # valid immediates
        try:
            BTypeInstruction(rs1=0, rs2=0, imm=0, mnemonic="x")
            BTypeInstruction(rs1=0, rs2=0, imm=2047, mnemonic="x")
            BTypeInstruction(rs1=0, rs2=0, imm=-2048, mnemonic="x")
        except Exception:
            print(Exception)
            self.fail("BTypeInstruction raised an exception upon instantiation")

        # invalid immediates
        with self.assertRaises(ValueError):
            BTypeInstruction(rs1=0, rs2=0, imm=-2049, mnemonic="x")
        with self.assertRaises(ValueError):
            BTypeInstruction(rs1=0, rs2=0, imm=2048, mnemonic="x")

    def test_beq(self):
        state = ArchitecturalState(
            register_file=RegisterFile(
                registers=[
                    fixedint.MutableUInt32(0),
                    fixedint.MutableUInt32(0),
                    fixedint.MutableUInt32(1),
                ]
            )
        )

        # 0, 0
        state.program_counter = 0
        instruction = BEQ(rs1=0, rs2=1, imm=6)
        state = instruction.behavior(state)
        self.assertEqual(state.program_counter, 8)

        # 0, 1
        state.program_counter = 0
        instruction = BEQ(rs1=0, rs2=2, imm=6)
        state = instruction.behavior(state)
        self.assertEqual(state.program_counter, 0)

        # 0, 0 - negative immediate
        state.program_counter = 32
        instruction = BEQ(rs1=0, rs2=1, imm=-6)
        state = instruction.behavior(state)
        self.assertEqual(state.program_counter, 16)

    def test_bne(self):
        state = ArchitecturalState(
            register_file=RegisterFile(
                registers=[
                    fixedint.MutableUInt32(0),
                    fixedint.MutableUInt32(0),
                    fixedint.MutableUInt32(1),
                ]
            )
        )

        # 0, 0
        state.program_counter = 0
        instruction = BNE(rs1=0, rs2=1, imm=6)
        state = instruction.behavior(state)
        self.assertEqual(state.program_counter, 0)

        # 0, 1
        state.program_counter = 0
        instruction = BNE(rs1=0, rs2=2, imm=6)
        state = instruction.behavior(state)
        self.assertEqual(state.program_counter, 8)

        # 0, 1 - negative immediate
        state.program_counter = 32
        instruction = BNE(rs1=0, rs2=2, imm=-6)
        state = instruction.behavior(state)
        self.assertEqual(state.program_counter, 16)

    def test_blt(self):
        state = ArchitecturalState(
            register_file=RegisterFile(
                registers=[
                    fixedint.MutableUInt32(0),
                    fixedint.MutableUInt32(0),
                    fixedint.MutableUInt32(1),
                    fixedint.MutableUInt32(pow(2, 32) - 1),
                    fixedint.MutableUInt32(pow(2, 31)),
                ]
            )
        )

        # 0, 0
        state.program_counter = 0
        instruction = BLT(rs1=0, rs2=1, imm=6)
        state = instruction.behavior(state)
        self.assertEqual(state.program_counter, 0)

        # 1, 0
        state.program_counter = 0
        instruction = BLT(rs1=2, rs2=0, imm=6)
        state = instruction.behavior(state)
        self.assertEqual(state.program_counter, 0)

        # 0, 1
        state.program_counter = 0
        instruction = BLT(rs1=0, rs2=2, imm=6)
        state = instruction.behavior(state)
        self.assertEqual(state.program_counter, 8)

        # 0, 1 - negative immediate
        state.program_counter = 32
        instruction = BLT(rs1=0, rs2=2, imm=-6)
        state = instruction.behavior(state)
        self.assertEqual(state.program_counter, 16)

        # 0, -1
        state.program_counter = 0
        instruction = BLT(rs1=0, rs2=3, imm=6)
        state = instruction.behavior(state)
        self.assertEqual(state.program_counter, 0)

        # -1, 0
        state.program_counter = 0
        instruction = BLT(rs1=3, rs2=0, imm=6)
        state = instruction.behavior(state)
        self.assertEqual(state.program_counter, 8)

        # -2^31, -1
        state.program_counter = 0
        instruction = BLT(rs1=4, rs2=3, imm=6)
        state = instruction.behavior(state)
        self.assertEqual(state.program_counter, 8)

    def test_bge(self):
        state = ArchitecturalState(
            register_file=RegisterFile(
                registers=[
                    fixedint.MutableUInt32(0),
                    fixedint.MutableUInt32(0),
                    fixedint.MutableUInt32(1),
                    fixedint.MutableUInt32(pow(2, 32) - 1),
                    fixedint.MutableUInt32(pow(2, 31)),
                ]
            )
        )

        # 0, 0
        state.program_counter = 0
        instruction = BGE(rs1=0, rs2=1, imm=6)
        state = instruction.behavior(state)
        self.assertEqual(state.program_counter, 8)

        # 0, 1
        state.program_counter = 0
        instruction = BGE(rs1=0, rs2=2, imm=6)
        state = instruction.behavior(state)
        self.assertEqual(state.program_counter, 0)

        # 1, 0
        state.program_counter = 0
        instruction = BGE(rs1=2, rs2=0, imm=6)
        state = instruction.behavior(state)
        self.assertEqual(state.program_counter, 8)

        # 1, 0 - negative immediate
        state.program_counter = 32
        instruction = BGE(rs1=2, rs2=0, imm=-6)
        state = instruction.behavior(state)
        self.assertEqual(state.program_counter, 16)

        # 0, -1
        state.program_counter = 0
        instruction = BGE(rs1=0, rs2=3, imm=6)
        state = instruction.behavior(state)
        self.assertEqual(state.program_counter, 8)

        # -2^31, -1
        state.program_counter = 0
        instruction = BGE(rs1=4, rs2=3, imm=6)
        state = instruction.behavior(state)
        self.assertEqual(state.program_counter, 0)

    def test_bltu(self):
        state = ArchitecturalState(
            register_file=RegisterFile(
                registers=[
                    fixedint.MutableUInt32(0),
                    fixedint.MutableUInt32(0),
                    fixedint.MutableUInt32(1),
                    fixedint.MutableUInt32(pow(2, 32) - 1),
                    fixedint.MutableUInt32(pow(2, 31)),
                ]
            )
        )

        # 0, 0
        state.program_counter = 0
        instruction = BLTU(rs1=0, rs2=1, imm=6)
        state = instruction.behavior(state)
        self.assertEqual(state.program_counter, 0)

        # 1, 0
        state.program_counter = 0
        instruction = BLTU(rs1=2, rs2=0, imm=6)
        state = instruction.behavior(state)
        self.assertEqual(state.program_counter, 0)

        # 0, 1
        state.program_counter = 0
        instruction = BLTU(rs1=0, rs2=2, imm=6)
        state = instruction.behavior(state)
        self.assertEqual(state.program_counter, 8)

        # 0, 1 - negative immediate
        state.program_counter = 32
        instruction = BLTU(rs1=0, rs2=2, imm=-6)
        state = instruction.behavior(state)
        self.assertEqual(state.program_counter, 16)

        # 0, (2^32 - 1)
        state.program_counter = 0
        instruction = BLTU(rs1=0, rs2=3, imm=6)
        state = instruction.behavior(state)
        self.assertEqual(state.program_counter, 8)

        # (2^32 - 1), 0
        state.program_counter = 0
        instruction = BLTU(rs1=3, rs2=0, imm=6)
        state = instruction.behavior(state)
        self.assertEqual(state.program_counter, 0)

        # 2^31, (2^32 - 1)
        state.program_counter = 0
        instruction = BLTU(rs1=4, rs2=3, imm=6)
        state = instruction.behavior(state)
        self.assertEqual(state.program_counter, 8)

    def test_bgeu(self):
        state = ArchitecturalState(
            register_file=RegisterFile(
                registers=[
                    fixedint.MutableUInt32(0),
                    fixedint.MutableUInt32(0),
                    fixedint.MutableUInt32(1),
                    fixedint.MutableUInt32(pow(2, 32) - 1),
                    fixedint.MutableUInt32(pow(2, 31)),
                ]
            )
        )

        # 0, 0
        state.program_counter = 0
        instruction = BGEU(rs1=0, rs2=1, imm=6)
        state = instruction.behavior(state)
        self.assertEqual(state.program_counter, 8)

        # 0, 1
        state.program_counter = 0
        instruction = BGEU(rs1=0, rs2=2, imm=6)
        state = instruction.behavior(state)
        self.assertEqual(state.program_counter, 0)

        # 1, 0
        state.program_counter = 0
        instruction = BGEU(rs1=2, rs2=0, imm=6)
        state = instruction.behavior(state)
        self.assertEqual(state.program_counter, 8)

        # 1, 0 - negative immediate
        state.program_counter = 32
        instruction = BGEU(rs1=2, rs2=0, imm=-6)
        state = instruction.behavior(state)
        self.assertEqual(state.program_counter, 16)

        # 0, (2^32 - 1)
        state.program_counter = 0
        instruction = BGEU(rs1=0, rs2=3, imm=6)
        state = instruction.behavior(state)
        self.assertEqual(state.program_counter, 0)

        # 2^31, (2^32 - 1)
        state.program_counter = 0
        instruction = BGEU(rs1=4, rs2=3, imm=6)
        state = instruction.behavior(state)
        self.assertEqual(state.program_counter, 0)
>>>>>>> 5efdf372

    def test_mem(self):
        state = ArchitecturalState(register_file=RegisterFile(registers=()))
        # store_byte test
        state.memory.store_byte(0, fixedint.MutableUInt8(1))
        self.assertEqual(state.memory.load_byte(0), fixedint.MutableUInt8(1))

        # store_byte type test
        state.memory.store_byte(0, fixedint.MutableUInt8(1))
        self.assertIsInstance(state.memory.load_byte(0), fixedint.MutableUInt8)

        # store_halfword test
        state.memory.store_halfword(0, fixedint.MutableUInt16(1))
        self.assertEqual(state.memory.load_halfword(0), fixedint.MutableUInt16(1))

        # store_halfword type test
        state.memory.store_halfword(0, fixedint.MutableUInt16(1))
        self.assertIsInstance(state.memory.load_halfword(0), fixedint.MutableUInt16)

        # store_word test
        state.memory.store_word(0, fixedint.MutableUInt32(1))
        self.assertEqual(state.memory.load_word(0), fixedint.MutableUInt32(1))

        # store_word type test
        state.memory.store_word(0, fixedint.MutableUInt32(1))
        self.assertIsInstance(state.memory.load_word(0), fixedint.MutableUInt32)

        # store_byte negative value test
        state.memory.store_byte(0, fixedint.MutableUInt8(-1))
        self.assertEqual(state.memory.load_byte(0), fixedint.MutableUInt8(-1))

        # store_halfword negative value test
        state.memory.store_halfword(0, fixedint.MutableUInt16(-1))
        self.assertEqual(state.memory.load_halfword(0), fixedint.MutableUInt16(-1))

        # store_word test
        state.memory.store_word(0, fixedint.MutableUInt32(-1))
        self.assertEqual(state.memory.load_word(0), fixedint.MutableUInt32(-1))

<<<<<<< HEAD
    def test_lb(self):
        state = ArchitecturalState(
            register_file=RegisterFile(registers=[0, 1, -1, pow(2, 32) - 1]),
            memory=Memory(
                memory_file=dict(
                    [
                        (0, fixedint.MutableUInt8(1)),
                        (1, fixedint.MutableUInt8(2)),
                        (2, fixedint.MutableUInt8(3)),
                        (3, fixedint.MutableUInt8(-1)),
                        (pow(2, 32) - 1, fixedint.MutableUInt8(4)),
                        (2047, fixedint.MutableUInt8(5)),
                    ]
                )
            ),
        )
        # imm=0, rs1=0 try with both values at 0
        state.register_file.registers = [0, 1, -1, pow(2, 32) - 1]
        instr = LB(imm=0, rs1=0, rd=0)
        state = instr.behavior(state)
        self.assertEqual(state.register_file.registers, [1, 1, -1, pow(2, 32) - 1])

        # imm=1, rs1=0 try with imm = 1
        state.register_file.registers = [0, 1, -1, pow(2, 32) - 1]
        instr = LB(imm=1, rs1=0, rd=0)
        state = instr.behavior(state)
        self.assertEqual(state.register_file.registers, [2, 1, -1, pow(2, 32) - 1])

        # imm=0, rs1=1 try with rs1 value = 1
        state.register_file.registers = [0, 1, -1, pow(2, 32) - 1]
        instr = LB(imm=0, rs1=1, rd=0)
        state = instr.behavior(state)
        self.assertEqual(state.register_file.registers, [2, 1, -1, pow(2, 32) - 1])

        # imm=1, rs1=1 try with both values = 1
        state.register_file.registers = [0, 1, -1, pow(2, 32) - 1]
        instr = LB(imm=1, rs1=1, rd=0)
        state = instr.behavior(state)
        self.assertEqual(state.register_file.registers, [3, 1, -1, pow(2, 32) - 1])

        # imm=1, rs1=-1 try with negative value in rs1, equates to acces to memory 0
        state.register_file.registers = [0, 1, -1, pow(2, 32) - 1]
        instr = LB(imm=1, rs1=2, rd=0)
        state = instr.behavior(state)
        self.assertEqual(state.register_file.registers, [1, 1, -1, pow(2, 32) - 1])

        # imm=1, rs1=2^32-1 try with really high value in rs1, equates to 0 because memory is circular
        state.register_file.registers = [0, 1, -1, pow(2, 32) - 1]
        instr = LB(imm=1, rs1=3, rd=0)
        state = instr.behavior(state)
        self.assertEqual(state.register_file.registers, [1, 1, -1, pow(2, 32) - 1])

        # imm=0, rs1=-1 negative value of -1 gets converted to 2^32-1
        state.register_file.registers = [0, 1, -1, pow(2, 32) - 1]
        instr = LB(imm=0, rs1=2, rd=0)
        state = instr.behavior(state)
        self.assertEqual(state.register_file.registers, [4, 1, -1, pow(2, 32) - 1])

        # imm=10239, rs1=0 too high value in imm gets convertet to 12 bit i e 2047
        state.register_file.registers = [0, 1, -1, pow(2, 32) - 1]
        instr = LB(imm=10239, rs1=0, rd=0)
        state = instr.behavior(state)
        self.assertEqual(state.register_file.registers, [5, 1, -1, pow(2, 32) - 1])

        # imm=3, rs1=0 load negative value
        state.register_file.registers = [0, 1, -1, pow(2, 32) - 1]
        instr = LB(imm=3, rs1=0, rd=0)
        state = instr.behavior(state)
        self.assertEqual(
            state.register_file.registers,
            [fixedint.MutableUInt32(-1), 1, -1, pow(2, 32) - 1],
        )

        # try memory acces to non existant address
        state.register_file.registers = [0, 1, -1, pow(2, 32) - 1]
        instr = LB(imm=4, rs1=0, rd=0)
        state = instr.behavior(state)
        self.assertEqual(state.register_file.registers, [0, 1, -1, pow(2, 32) - 1])

    def test_lh(self):
        state = ArchitecturalState(
            register_file=RegisterFile(registers=[0, 2, -2, pow(2, 32) - 1]),
            memory=Memory(
                memory_file=dict(
                    [
                        (0, fixedint.MutableUInt8(1)),
                        (1, fixedint.MutableUInt8(2)),
                        (2, fixedint.MutableUInt8(3)),
                        (3, fixedint.MutableUInt8(4)),
                        (4, fixedint.MutableUInt8(5)),
                        (5, fixedint.MutableUInt8(6)),
                        (6, fixedint.MutableUInt8(-1)),
                        (7, fixedint.MutableUInt8(-1)),
                        (pow(2, 32) - 2, fixedint.MutableUInt8(7)),
                        (pow(2, 32) - 1, fixedint.MutableUInt8(8)),
                        (2047, fixedint.MutableUInt8(5)),
                    ]
                )
            ),
        )
        # imm=0, rs1=0 try with both values at 0
        state.register_file.registers = [0, 2, -2, pow(2, 32) - 1]
        instr = LH(imm=0, rs1=0, rd=0)
        state = instr.behavior(state)
        self.assertEqual(state.register_file.registers, [513, 2, -2, pow(2, 32) - 1])

        # imm=2, rs1=0 try with imm = 2
        state.register_file.registers = [0, 2, -2, pow(2, 32) - 1]
        instr = LH(imm=2, rs1=0, rd=0)
        state = instr.behavior(state)
        self.assertEqual(state.register_file.registers, [1027, 2, -2, pow(2, 32) - 1])

        # imm=0, rs1=2 try with rs1 value = 2
        state.register_file.registers = [0, 2, -2, pow(2, 32) - 1]
        instr = LH(imm=0, rs1=1, rd=0)
        state = instr.behavior(state)
        self.assertEqual(state.register_file.registers, [1027, 2, -2, pow(2, 32) - 1])

        # imm=2, rs1=2 try with both values = 2
        state.register_file.registers = [0, 2, -2, pow(2, 32) - 1]
        instr = LH(imm=2, rs1=1, rd=0)
        state = instr.behavior(state)
        self.assertEqual(state.register_file.registers, [1541, 2, -2, pow(2, 32) - 1])

        # imm=2, rs1=-2 try with negative value in rs1, equates to acces to memory 0
        state.register_file.registers = [0, 2, -2, pow(2, 32) - 1]
        instr = LH(imm=2, rs1=2, rd=0)
        state = instr.behavior(state)
        self.assertEqual(state.register_file.registers, [513, 2, -2, pow(2, 32) - 1])

        # imm=1, rs1=2^32-1 try with really high value in rs1, equates to 0 because memory is circular
        state.register_file.registers = [0, 2, -2, pow(2, 32) - 1]
        instr = LH(imm=1, rs1=3, rd=0)
        state = instr.behavior(state)
        self.assertEqual(state.register_file.registers, [513, 2, -2, pow(2, 32) - 1])

        # imm=1, rs1=2 align error on memory address 3
        state.register_file.registers = [0, 2, -2, pow(2, 32) - 1]
        instr = LH(imm=1, rs1=1, rd=0)
        state = instr.behavior(state)
        self.assertEqual(state.register_file.registers, [1284, 2, -2, pow(2, 32) - 1])

        # imm=0, rs1=-2 negative value of -2 gets converted to 2^32-2
        state.register_file.registers = [0, 2, -2, pow(2, 32) - 1]
        instr = LH(imm=0, rs1=2, rd=0)
        state = instr.behavior(state)
        self.assertEqual(state.register_file.registers, [2055, 2, -2, pow(2, 32) - 1])

        # imm=10239, rs1=0 too high value in imm gets convertet to 12 bit i e 2047
        state.register_file.registers = [0, 1, -1, pow(2, 32) - 1]
        instr = LH(imm=10239, rs1=0, rd=0)
        state = instr.behavior(state)
        self.assertEqual(state.register_file.registers, [5, 1, -1, pow(2, 32) - 1])

        # imm=6, rs1=0 load negative value
        state.register_file.registers = [0, 2, -2, pow(2, 32) - 1]
        instr = LH(imm=6, rs1=0, rd=0)
        state = instr.behavior(state)
        self.assertEqual(
            state.register_file.registers,
            [fixedint.MutableUInt32(-1), 2, -2, pow(2, 32) - 1],
        )

        # try memory acces to non existant address
        state.register_file.registers = [0, 1, -1, pow(2, 32) - 1]
        instr = LB(imm=8, rs1=0, rd=0)
        state = instr.behavior(state)
        self.assertEqual(state.register_file.registers, [0, 1, -1, pow(2, 32) - 1])

    def test_lw(self):
        state = ArchitecturalState(
            register_file=RegisterFile(registers=[0, 4, -4, pow(2, 32) - 1]),
            memory=Memory(
                memory_file=dict(
                    [
                        (0, fixedint.MutableUInt8(1)),
                        (1, fixedint.MutableUInt8(1)),
                        (2, fixedint.MutableUInt8(1)),
                        (3, fixedint.MutableUInt8(1)),
                        (4, fixedint.MutableUInt8(2)),
                        (5, fixedint.MutableUInt8(2)),
                        (6, fixedint.MutableUInt8(2)),
                        (7, fixedint.MutableUInt8(2)),
                        (8, fixedint.MutableUInt8(3)),
                        (9, fixedint.MutableUInt8(3)),
                        (10, fixedint.MutableUInt8(3)),
                        (11, fixedint.MutableUInt8(3)),
                        (12, fixedint.MutableUInt8(-1)),
                        (13, fixedint.MutableUInt8(-1)),
                        (14, fixedint.MutableUInt8(-1)),
                        (15, fixedint.MutableUInt8(-1)),
                        (pow(2, 32) - 4, fixedint.MutableUInt8(4)),
                        (pow(2, 32) - 3, fixedint.MutableUInt8(4)),
                        (pow(2, 32) - 2, fixedint.MutableUInt8(4)),
                        (pow(2, 32) - 1, fixedint.MutableUInt8(4)),
                        (2047, fixedint.MutableUInt8(5)),
                    ]
                )
            ),
        )
        # imm=0, rs1=0 try with both values at 0
        state.register_file.registers = [0, 4, -4, pow(2, 32) - 1]
        instr = LW(imm=0, rs1=0, rd=0)
        state = instr.behavior(state)
        self.assertEqual(
            state.register_file.registers, [16843009, 4, -4, pow(2, 32) - 1]
        )

        # imm=4, rs1=0 try with imm = 4
        state.register_file.registers = [0, 4, -4, pow(2, 32) - 1]
        instr = LW(imm=4, rs1=0, rd=0)
        state = instr.behavior(state)
        self.assertEqual(
            state.register_file.registers, [33686018, 4, -4, pow(2, 32) - 1]
        )

        # imm=0, rs1=4 try with rs1 value = 4
        state.register_file.registers = [0, 4, -4, pow(2, 32) - 1]
        instr = LW(imm=0, rs1=1, rd=0)
        state = instr.behavior(state)
        self.assertEqual(
            state.register_file.registers, [33686018, 4, -4, pow(2, 32) - 1]
        )

        # imm=4, rs1=4 try with both values = 4
        state.register_file.registers = [0, 4, -4, pow(2, 32) - 1]
        instr = LW(imm=4, rs1=1, rd=0)
        state = instr.behavior(state)
        self.assertEqual(
            state.register_file.registers, [50529027, 4, -4, pow(2, 32) - 1]
        )

        # imm=4, rs1=-4 try with negative value in rs1, equates to acces to memory 0
        state.register_file.registers = [0, 4, -4, pow(2, 32) - 1]
        instr = LW(imm=4, rs1=2, rd=0)
        state = instr.behavior(state)
        self.assertEqual(
            state.register_file.registers, [16843009, 4, -4, pow(2, 32) - 1]
        )

        # imm=1, rs1=2^32-1 try with really high value in rs1, equates to 0 because memory is circular
        state.register_file.registers = [0, 4, -4, pow(2, 32) - 1]
        instr = LW(imm=1, rs1=3, rd=0)
        state = instr.behavior(state)
        self.assertEqual(
            state.register_file.registers, [16843009, 4, -4, pow(2, 32) - 1]
        )

        # imm=1, rs1=4 align error on memory address 5
        state.register_file.registers = [0, 4, -4, pow(2, 32) - 1]
        instr = LW(imm=1, rs1=1, rd=0)
        state = instr.behavior(state)
        self.assertEqual(
            state.register_file.registers, [50463234, 4, -4, pow(2, 32) - 1]
        )

        # imm=0, rs1=-4 negative value of -4 gets converted to 2^32-4
        state.register_file.registers = [0, 4, -4, pow(2, 32) - 1]
        instr = LW(imm=0, rs1=2, rd=0)
        state = instr.behavior(state)
        self.assertEqual(
            state.register_file.registers, [67372036, 4, -4, pow(2, 32) - 1]
        )

        # imm=10239, rs1=0 too high value in imm gets convertet to 12 bit i e 2047
        state.register_file.registers = [0, 1, -1, pow(2, 32) - 1]
        instr = LW(imm=10239, rs1=0, rd=0)
        state = instr.behavior(state)
        self.assertEqual(state.register_file.registers, [5, 1, -1, pow(2, 32) - 1])

        # imm=12, rs1=0 load negative value
        state.register_file.registers = [0, 4, -4, pow(2, 32) - 1]
        instr = LW(imm=12, rs1=0, rd=0)
        state = instr.behavior(state)
        self.assertEqual(
            state.register_file.registers,
            [fixedint.MutableUInt32(-1), 4, -4, pow(2, 32) - 1],
        )

        # try memory acces to non existant address
        state.register_file.registers = [0, 1, -1, pow(2, 32) - 1]
        instr = LB(imm=16, rs1=0, rd=0)
        state = instr.behavior(state)
        self.assertEqual(state.register_file.registers, [0, 1, -1, pow(2, 32) - 1])

    def test_lbu(self):
        state = ArchitecturalState(
            register_file=RegisterFile(registers=[0, 1, -1, pow(2, 32) - 1]),
            memory=Memory(
                memory_file=dict(
                    [
                        (0, fixedint.MutableUInt8(1)),
                        (1, fixedint.MutableUInt8(2)),
                        (2, fixedint.MutableUInt8(3)),
                        (3, fixedint.MutableUInt8(-1)),
                        (pow(2, 32) - 1, fixedint.MutableUInt8(4)),
                        (2047, fixedint.MutableUInt8(5)),
                    ]
                )
            ),
        )
        # imm=0, rs1=0 try with both values at 0
        state.register_file.registers = [0, 1, -1, pow(2, 32) - 1]
        instr = LBU(imm=0, rs1=0, rd=0)
        state = instr.behavior(state)
        self.assertEqual(state.register_file.registers, [1, 1, -1, pow(2, 32) - 1])

        # imm=1, rs1=0 try with imm = 1
        state.register_file.registers = [0, 1, -1, pow(2, 32) - 1]
        instr = LBU(imm=1, rs1=0, rd=0)
        state = instr.behavior(state)
        self.assertEqual(state.register_file.registers, [2, 1, -1, pow(2, 32) - 1])

        # imm=0, rs1=1 try with rs1 value = 1
        state.register_file.registers = [0, 1, -1, pow(2, 32) - 1]
        instr = LBU(imm=0, rs1=1, rd=0)
        state = instr.behavior(state)
        self.assertEqual(state.register_file.registers, [2, 1, -1, pow(2, 32) - 1])

        # imm=1, rs1=1 try with both values = 1
        state.register_file.registers = [0, 1, -1, pow(2, 32) - 1]
        instr = LBU(imm=1, rs1=1, rd=0)
        state = instr.behavior(state)
        self.assertEqual(state.register_file.registers, [3, 1, -1, pow(2, 32) - 1])

        # imm=1, rs1=-1 try with negative value in rs1, equates to acces to memory 0
        state.register_file.registers = [0, 1, -1, pow(2, 32) - 1]
        instr = LBU(imm=1, rs1=2, rd=0)
        state = instr.behavior(state)
        self.assertEqual(state.register_file.registers, [1, 1, -1, pow(2, 32) - 1])

        # imm=1, rs1=2^32-1 try with really high value in rs1, equates to 0 because memory is circular
        state.register_file.registers = [0, 1, -1, pow(2, 32) - 1]
        instr = LBU(imm=1, rs1=3, rd=0)
        state = instr.behavior(state)
        self.assertEqual(state.register_file.registers, [1, 1, -1, pow(2, 32) - 1])

        # imm=0, rs1=-1 negative value of -1 gets converted to 2^32-1
        state.register_file.registers = [0, 1, -1, pow(2, 32) - 1]
        instr = LBU(imm=0, rs1=2, rd=0)
        state = instr.behavior(state)
        self.assertEqual(state.register_file.registers, [4, 1, -1, pow(2, 32) - 1])

        # imm=10239, rs1=0 too high value in imm gets convertet to 12 bit i e 2047
        state.register_file.registers = [0, 1, -1, pow(2, 32) - 1]
        instr = LBU(imm=10239, rs1=0, rd=0)
        state = instr.behavior(state)
        self.assertEqual(state.register_file.registers, [5, 1, -1, pow(2, 32) - 1])

        # imm=3, rs1=0 load negative value
        state.register_file.registers = [0, 1, -1, pow(2, 32) - 1]
        instr = LBU(imm=3, rs1=0, rd=0)
        state = instr.behavior(state)
        self.assertEqual(state.register_file.registers, [255, 1, -1, pow(2, 32) - 1])

        # try memory acces to non existant address
        state.register_file.registers = [0, 1, -1, pow(2, 32) - 1]
        instr = LB(imm=4, rs1=0, rd=0)
        state = instr.behavior(state)
        self.assertEqual(state.register_file.registers, [0, 1, -1, pow(2, 32) - 1])

    def test_lhu(self):
        state = ArchitecturalState(
            register_file=RegisterFile(registers=[0, 2, -2, pow(2, 32) - 1]),
            memory=Memory(
                memory_file=dict(
                    [
                        (0, fixedint.MutableUInt8(1)),
                        (1, fixedint.MutableUInt8(2)),
                        (2, fixedint.MutableUInt8(3)),
                        (3, fixedint.MutableUInt8(4)),
                        (4, fixedint.MutableUInt8(5)),
                        (5, fixedint.MutableUInt8(6)),
                        (6, fixedint.MutableUInt8(-1)),
                        (7, fixedint.MutableUInt8(-1)),
                        (pow(2, 32) - 2, fixedint.MutableUInt8(7)),
                        (pow(2, 32) - 1, fixedint.MutableUInt8(8)),
                        (2047, fixedint.MutableUInt8(5)),
                    ]
                )
            ),
        )
        # imm=0, rs1=0 try with both values at 0
        state.register_file.registers = [0, 2, -2, pow(2, 32) - 1]
        instr = LHU(imm=0, rs1=0, rd=0)
        state = instr.behavior(state)
        self.assertEqual(state.register_file.registers, [513, 2, -2, pow(2, 32) - 1])

        # imm=2, rs1=0 try with imm = 2
        state.register_file.registers = [0, 2, -2, pow(2, 32) - 1]
        instr = LHU(imm=2, rs1=0, rd=0)
        state = instr.behavior(state)
        self.assertEqual(state.register_file.registers, [1027, 2, -2, pow(2, 32) - 1])

        # imm=0, rs1=2 try with rs1 value = 2
        state.register_file.registers = [0, 2, -2, pow(2, 32) - 1]
        instr = LHU(imm=0, rs1=1, rd=0)
        state = instr.behavior(state)
        self.assertEqual(state.register_file.registers, [1027, 2, -2, pow(2, 32) - 1])

        # imm=2, rs1=2 try with both values = 2
        state.register_file.registers = [0, 2, -2, pow(2, 32) - 1]
        instr = LHU(imm=2, rs1=1, rd=0)
        state = instr.behavior(state)
        self.assertEqual(state.register_file.registers, [1541, 2, -2, pow(2, 32) - 1])

        # imm=2, rs1=-2 try with negative value in rs1, equates to acces to memory 0
        state.register_file.registers = [0, 2, -2, pow(2, 32) - 1]
        instr = LHU(imm=2, rs1=2, rd=0)
        state = instr.behavior(state)
        self.assertEqual(state.register_file.registers, [513, 2, -2, pow(2, 32) - 1])

        # imm=1, rs1=2^32-1 try with really high value in rs1, equates to 0 because memory is circular
        state.register_file.registers = [0, 2, -2, pow(2, 32) - 1]
        instr = LHU(imm=1, rs1=3, rd=0)
        state = instr.behavior(state)
        self.assertEqual(state.register_file.registers, [513, 2, -2, pow(2, 32) - 1])

        # imm=1, rs1=2 align error on memory address 3
        state.register_file.registers = [0, 2, -2, pow(2, 32) - 1]
        instr = LHU(imm=1, rs1=1, rd=0)
        state = instr.behavior(state)
        self.assertEqual(state.register_file.registers, [1284, 2, -2, pow(2, 32) - 1])

        # imm=0, rs1=-2 negative value of -2 gets converted to 2^32-2
        state.register_file.registers = [0, 2, -2, pow(2, 32) - 1]
        instr = LHU(imm=0, rs1=2, rd=0)
        state = instr.behavior(state)
        self.assertEqual(state.register_file.registers, [2055, 2, -2, pow(2, 32) - 1])

        # imm=10239, rs1=0 too high value in imm gets convertet to 12 bit i e 2047
        state.register_file.registers = [0, 1, -1, pow(2, 32) - 1]
        instr = LHU(imm=10239, rs1=0, rd=0)
        state = instr.behavior(state)
        self.assertEqual(state.register_file.registers, [5, 1, -1, pow(2, 32) - 1])

        # imm=6, rs1=0 load negative value
        state.register_file.registers = [0, 2, -2, pow(2, 32) - 1]
        instr = LHU(imm=6, rs1=0, rd=0)
        state = instr.behavior(state)
        self.assertEqual(state.register_file.registers, [65535, 2, -2, pow(2, 32) - 1])

        # try memory acces to non existant address
        state.register_file.registers = [0, 1, -1, pow(2, 32) - 1]
        instr = LB(imm=8, rs1=0, rd=0)
        state = instr.behavior(state)
        self.assertEqual(state.register_file.registers, [0, 1, -1, pow(2, 32) - 1])

    def test_srai(self):
        state = ArchitecturalState(register_file=RegisterFile(registers=[0, 1, -128]))
        # imm=0, rs1=0
        state.register_file.registers = [0, 1, -128]
        instr = SRAI(imm=0, rs1=0, rd=0)
        state = instr.behavior(state)
        self.assertEqual(state.register_file.registers, [0, 1, -128])

        # imm=1, rs1=0
        state.register_file.registers = [0, 1, -128]
        instr = SRAI(imm=1, rs1=0, rd=0)
        state = instr.behavior(state)
        self.assertEqual(state.register_file.registers, [0, 1, -128])

        # imm=0, rs1=1
        state.register_file.registers = [0, 1, -128]
        instr = SRAI(imm=0, rs1=1, rd=0)
        state = instr.behavior(state)
        self.assertEqual(state.register_file.registers, [1, 1, -128])

        # imm=1, rs1=1
        state.register_file.registers = [0, 1, -128]
        instr = SRAI(imm=1, rs1=1, rd=0)
        state = instr.behavior(state)
        self.assertEqual(state.register_file.registers, [0, 1, -128])

        # imm=1, rs1=-128
        state.register_file.registers = [0, 1, -128]
        instr = SRAI(imm=1, rs1=2, rd=0)
        state = instr.behavior(state)
        self.assertEqual(
            state.register_file.registers, [fixedint.MutableUInt32(-64), 1, -128]
        )

        # imm=95, rs1= 2^30 immediate is max 32
        state.register_file.registers = [0, 1, -128, pow(2, 30)]
        instr = SRAI(imm=95, rs1=3, rd=0)
        state = instr.behavior(state)
        self.assertEqual(state.register_file.registers, [0, 1, -128, pow(2, 30)])

    def test_jalr(self):
        state = ArchitecturalState(register_file=RegisterFile(registers=[0, 8]))
        # imm=8, rs1=0
        state.register_file.registers = [0, 8]
        state.program_counter = 0
        instr = JALR(imm=8, rs1=0, rd=0)
        state = instr.behavior(state)
        self.assertEqual(state.register_file.registers, [4, 8])
        self.assertEqual(state.program_counter, 4)

        # imm=0, rs1=8
        state.register_file.registers = [0, 8]
        state.program_counter = 0
        instr = JALR(imm=0, rs1=1, rd=0)
        state = instr.behavior(state)
        self.assertEqual(state.register_file.registers, [4, 8])
        self.assertEqual(state.program_counter, 4)

        # imm=8, rs1=8
        state.register_file.registers = [0, 8]
        state.program_counter = 0
        instr = JALR(imm=8, rs1=1, rd=0)
        state = instr.behavior(state)
        self.assertEqual(state.register_file.registers, [4, 8])
        self.assertEqual(state.program_counter, 12)

        # imm=7, rs1=8 seeing if least significant bit is set to 0
        state.register_file.registers = [0, 8]
        state.program_counter = 0
        instr = JALR(imm=7, rs1=1, rd=0)
        state = instr.behavior(state)
        self.assertEqual(state.register_file.registers, [4, 8])
        self.assertEqual(state.program_counter, 10)

    def test_ecall(self):
        state = ArchitecturalState(register_file=RegisterFile(registers=()))
        # Raise ECALL Exception
        with self.assertRaises(ECALLException):
            instr = ECALL(imm=0, rs1=0, rd=0)
            state = instr.behavior(state)

    def test_ebreak(self):
        state = ArchitecturalState(register_file=RegisterFile(registers=()))
        # Raise ECALL Exception
        with self.assertRaises(EBREAKException):
            instr = EBREAK(imm=0, rs1=0, rd=0)
            state = instr.behavior(state)
=======
    def test_stype(self):
        try:
            SB(rs1=0, rs2=4, imm=-2048)
            SW(rs1=4, rs2=2, imm=2047)
        except Exception:
            print(Exception)
            self.fail("STypeInstruction raised an exception upon instantiation")

        with self.assertRaises(ValueError):
            SH(rs1=3, rs2=8, imm=-2049)
        with self.assertRaises(ValueError):
            SB(rs1=11, rs2=9, imm=2048)

    def test_sb(self):
        state = ArchitecturalState(
            register_file=RegisterFile(
                registers=[
                    fixedint.MutableUInt32(0),
                    fixedint.MutableUInt32(261),
                    fixedint.MutableUInt32(257),
                    fixedint.MutableUInt32(256),
                    fixedint.MutableUInt32(128),
                    fixedint.MutableUInt32(1024),
                ]
            )
        )

        sb_0 = SB(rs1=0, rs2=0, imm=0)
        state = sb_0.behavior(state)
        self.assertEqual(state.memory.load_byte(0), 0)

        sb_1 = SB(rs1=0, rs2=2, imm=1)
        state = sb_1.behavior(state)
        self.assertEqual(state.memory.load_byte(1), 1)

        sb_2 = SB(rs1=0, rs2=1, imm=1)
        state = sb_2.behavior(state)
        self.assertEqual(state.memory.load_byte(1), 5)

        sb_3 = SB(rs1=0, rs2=3, imm=0)
        state = sb_3.behavior(state)
        self.assertEqual(state.memory.load_byte(0), 0)

        sb_4 = SB(rs1=0, rs2=3, imm=1)
        state = sb_4.behavior(state)
        self.assertEqual(state.memory.load_byte(1), 0)

        sb_5 = SB(rs1=0, rs2=4, imm=2)
        state = sb_5.behavior(state)
        self.assertEqual(state.memory.load_byte(2), 128)

        sb_6 = SB(rs1=0, rs2=5, imm=2)
        state = sb_6.behavior(state)
        self.assertEqual(state.memory.load_byte(2), 0)

    def test_sh(self):
        state = ArchitecturalState(
            register_file=RegisterFile(
                registers=[
                    fixedint.MutableUInt32(0),
                    fixedint.MutableUInt32(65536),
                    fixedint.MutableUInt32(65537),
                    fixedint.MutableUInt32(65538),
                    fixedint.MutableUInt32(3),
                    fixedint.MutableUInt32(2),
                    fixedint.MutableUInt32(255),
                    fixedint.MutableUInt32(256),
                    fixedint.MutableUInt32(65535),
                ]
            )
        )

        sh_0 = SH(rs1=0, rs2=0, imm=0)
        state = sh_0.behavior(state)
        self.assertEqual(int(state.memory.load_halfword(0)), 0)

        sh_1 = SH(rs1=0, rs2=1, imm=0)
        state = sh_1.behavior(state)
        self.assertEqual(int(state.memory.load_halfword(0)), 0)

        sh_2 = SH(rs1=0, rs2=2, imm=1)
        state = sh_2.behavior(state)
        self.assertEqual(int(state.memory.load_halfword(1)), 1)

        sh_3 = SH(rs1=0, rs2=3, imm=2)
        state = sh_3.behavior(state)
        self.assertEqual(int(state.memory.load_halfword(2)), 2)

        sh_4 = SH(rs1=0, rs2=4, imm=3)
        state = sh_4.behavior(state)
        self.assertEqual(int(state.memory.load_halfword(3)), 3)

        sh_5 = SH(rs1=0, rs2=6, imm=3)
        state = sh_5.behavior(state)
        self.assertEqual(int(state.memory.load_halfword(3)), 255)

        sh_6 = SH(rs1=0, rs2=7, imm=3)
        state = sh_6.behavior(state)
        self.assertEqual(int(state.memory.load_halfword(3)), 256)

        sh_7 = SH(rs1=0, rs2=8, imm=6)
        state = sh_7.behavior(state)
        self.assertEqual(int(state.memory.load_halfword(6)), 65535)

    def test_sw(self):
        state = ArchitecturalState(
            register_file=RegisterFile(
                registers=[
                    fixedint.MutableUInt32(0),
                    fixedint.MutableUInt32(1),
                    fixedint.MutableUInt32(2),
                    fixedint.MutableUInt32(100),
                    fixedint.MutableUInt32(10),
                    fixedint.MutableUInt32(255),
                    fixedint.MutableUInt32(256),
                    fixedint.MutableUInt32(4294967295),
                ]
            )
        )

        sw_0 = SW(rs1=0, rs2=0, imm=0)
        state = sw_0.behavior(state)
        self.assertEqual(int(state.memory.load_word(0)), 0)

        sw_1 = SW(rs1=0, rs2=1, imm=1)
        state = sw_1.behavior(state)
        self.assertEqual(int(state.memory.load_word(1)), 1)

        sw_2 = SW(rs1=0, rs2=2, imm=2)
        state = sw_2.behavior(state)
        self.assertEqual(int(state.memory.load_word(2)), 2)

        sw_3 = SW(rs1=0, rs2=3, imm=3)
        state = sw_3.behavior(state)
        self.assertEqual(int(state.memory.load_word(3)), 100)

        sw_4 = SW(rs1=0, rs2=4, imm=0)
        state = sw_4.behavior(state)
        self.assertEqual(int(state.memory.load_word(0)), 10)

        sw_5 = SW(rs1=0, rs2=5, imm=0)
        state = sw_5.behavior(state)
        self.assertEqual(int(state.memory.load_word(0)), 255)

        sw_6 = SW(rs1=0, rs2=6, imm=0)
        state = sw_6.behavior(state)
        self.assertEqual(int(state.memory.load_word(0)), 256)

        sw_7 = SW(rs1=0, rs2=7, imm=8)
        state = sw_7.behavior(state)
        self.assertEqual(int(state.memory.load_word(8)), 4294967295)

    def test_utype(self):
        try:
            LUI(rd=0, imm=524287)
            AUIPC(rd=1, imm=-524288)
        except Exception:
            print(Exception)
            self.fail("UTypeInstruction raised an exception upon instantiation")

        with self.assertRaises(ValueError):
            LUI(rd=10, imm=524288)
            AUIPC(rd=9, imm=-524289)

    def test_lui(self):
        state = ArchitecturalState(register_file=RegisterFile(registers=[0, 1, 2, 3]))

        lui_0 = LUI(rd=0, imm=0)
        state = lui_0.behavior(state)
        self.assertEqual(int(state.register_file.registers[0]), 0)

        lui_1 = LUI(rd=0, imm=1)
        state = lui_1.behavior(state)
        self.assertEqual(int(state.register_file.registers[0]), 4096)

        lui_2 = LUI(rd=2, imm=2)
        state = lui_2.behavior(state)
        self.assertEqual(int(state.register_file.registers[2]), 8192)

        lui_3 = LUI(rd=1, imm=3)
        state = lui_3.behavior(state)
        self.assertEqual(int(state.register_file.registers[1]), 12288)

    def test_auipc(self):
        state = ArchitecturalState(register_file=RegisterFile(registers=[0, 1, 2, 3]))

        state.program_counter = 0
        auipc_0 = AUIPC(rd=0, imm=0)
        state = auipc_0.behavior(state)
        self.assertEqual(int(state.register_file.registers[0]), 0)

        auipc_1 = AUIPC(rd=0, imm=1)
        state = auipc_1.behavior(state)
        self.assertEqual(int(state.register_file.registers[0]), 4096)

        state.program_counter = 1
        auipc_2 = AUIPC(rd=1, imm=2)
        state = auipc_2.behavior(state)
        self.assertEqual(int(state.register_file.registers[1]), 8193)

        state.program_counter = 2
        auipc_3 = AUIPC(rd=3, imm=3)
        state = auipc_3.behavior(state)
        self.assertEqual(int(state.register_file.registers[3]), 12290)

    def test_jtype(self):
        try:
            JAL(rd=3, imm=524287)
            JAL(rd=3, imm=-524288)
        except Exception:
            print(Exception)
            self.fail("JTypeInstruction raised an exception upon instantiation")

        with self.assertRaises(ValueError):
            JAL(rd=11, imm=524288)
        with self.assertRaises(ValueError):
            JAL(rd=1, imm=-524289)

    def test_jal(self):
        state = ArchitecturalState(register_file=RegisterFile(registers=[1, 1, 1]))
        state.program_counter = 0
        jal_1 = JAL(rd=0, imm=2)
        state = jal_1.behavior(state)
        self.assertEqual(state.program_counter, 0)
        self.assertEqual(int(state.register_file.registers[0]), 4)

        state.program_counter = 1
        jal_2 = JAL(rd=0, imm=3)
        state = jal_2.behavior(state)
        self.assertEqual(state.program_counter, 3)
        self.assertEqual(int(state.register_file.registers[0]), 5)

        state.program_counter = 2
        jal_3 = JAL(rd=0, imm=4)
        state = jal_3.behavior(state)
        self.assertEqual(state.program_counter, 6)
        self.assertEqual(int(state.register_file.registers[0]), 6)

        state.program_counter = 3
        jal_4 = JAL(rd=1, imm=4)
        state = jal_4.behavior(state)
        self.assertEqual(state.program_counter, 7)
        self.assertEqual(int(state.register_file.registers[1]), 7)

        state.program_counter = 7
        jal_5 = JAL(rd=1, imm=5)
        state = jal_5.behavior(state)
        self.assertEqual(state.program_counter, 13)
        self.assertEqual(int(state.register_file.registers[1]), 11)
>>>>>>> 5efdf372


class TestParser(unittest.TestCase):
    program = """
add x0,x1,x2

# foo
# sub x1, x2, x4
"""
    expected = [
        ["add", ["x", "0"], ["x", "1"], ["x", "2"]],
        # ["sub", ["x", "1"], ["x", "2"], ["x", "4"]],
    ]

    def test_bnf(self):
        instr = riscv_bnf().parse_string(self.program)
        self.assertEqual(instr.as_list(), self.expected)
        self.assertNotEqual(instr[0].mnemonic, "")
        # self.assertEqual(instr[1].mnemonic, "")

    def test_parser(self):
        instr = riscv_parser(self.program)
        self.assertIsInstance(instr[0], ADD)
        self.assertEqual(instr[0].rd, 0)
        self.assertEqual(instr[0].rs1, 1)
        self.assertEqual(instr[0].rs2, 2)
        # self.assertIsInstance(instr[1], SUB)
        # self.assertEqual(instr[1].rd, 1)
        # self.assertEqual(instr[1].rs1, 2)
        # self.assertEqual(instr[1].rs2, 4)<|MERGE_RESOLUTION|>--- conflicted
+++ resolved
@@ -1,23 +1,6 @@
 import unittest
 
 from architecture_simulator.uarch.architectural_state import RegisterFile
-<<<<<<< HEAD
-from architecture_simulator.uarch.architectural_state import Memory
-from architecture_simulator.isa.rv32i_instructions import (
-    ADD,
-    SUB,
-    LB,
-    LH,
-    LW,
-    LBU,
-    LHU,
-    SRAI,
-    JALR,
-    ECALL,
-    EBREAK,
-    EBREAKException,
-    ECALLException,
-=======
 from architecture_simulator.isa.rv32i_instructions import (
     ADD,
     BEQ,
@@ -48,8 +31,18 @@
     SRL,
     SRA,
     OR,
-    AND
->>>>>>> 5efdf372
+    AND,
+    LB,
+    LH,
+    LW,
+    LBU,
+    LHU,
+    SRAI,
+    JALR,
+    ECALL,
+    EBREAK,
+    EBREAKException,
+    ECALLException
 )
 from architecture_simulator.uarch.architectural_state import ArchitecturalState
 
@@ -60,18 +53,6 @@
 
 class TestInstructions(unittest.TestCase):
     def test_add(self):
-<<<<<<< HEAD
-        state = ArchitecturalState(register_file=RegisterFile(registers=[0, 5, 9, 0]))
-        add_1 = ADD(rs1=1, rs2=2, rd=0)
-        state = add_1.behavior(state)
-        self.assertEqual(state.register_file.registers, [14, 5, 9, 0])
-
-    def test_sub(self):
-        state = ArchitecturalState(register_file=RegisterFile(registers=[0, 5, 9, 0]))
-        sub_1 = SUB(rs1=1, rs2=2, rd=0)
-        state = sub_1.behavior(state)
-        self.assertEqual(state.register_file.registers, [-4, 5, 9, 0])
-=======
         # Number definitions
         num_min = fixedint.MutableUInt32(2147483648)
         num_minus_7 = fixedint.MutableUInt32(4294967289)
@@ -870,7 +851,6 @@
         instruction = BGEU(rs1=4, rs2=3, imm=6)
         state = instruction.behavior(state)
         self.assertEqual(state.program_counter, 0)
->>>>>>> 5efdf372
 
     def test_mem(self):
         state = ArchitecturalState(register_file=RegisterFile(registers=()))
@@ -910,7 +890,6 @@
         state.memory.store_word(0, fixedint.MutableUInt32(-1))
         self.assertEqual(state.memory.load_word(0), fixedint.MutableUInt32(-1))
 
-<<<<<<< HEAD
     def test_lb(self):
         state = ArchitecturalState(
             register_file=RegisterFile(registers=[0, 1, -1, pow(2, 32) - 1]),
@@ -1446,7 +1425,7 @@
         with self.assertRaises(EBREAKException):
             instr = EBREAK(imm=0, rs1=0, rd=0)
             state = instr.behavior(state)
-=======
+
     def test_stype(self):
         try:
             SB(rs1=0, rs2=4, imm=-2048)
@@ -1696,7 +1675,6 @@
         state = jal_5.behavior(state)
         self.assertEqual(state.program_counter, 13)
         self.assertEqual(int(state.register_file.registers[1]), 11)
->>>>>>> 5efdf372
 
 
 class TestParser(unittest.TestCase):
