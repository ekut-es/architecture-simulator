import unittest

from architecture_simulator.uarch.architectural_state import RegisterFile
from architecture_simulator.isa.rv32i_instructions import (
    ADD,
<<<<<<< HEAD
    SUB,
    SLL,
    SLT,
    SLTU,
    XOR,
    SRL,
    SRA,
    OR,
    AND,
=======
    BEQ,
    BLT,
    BNE,
    BTypeInstruction,
    SUB,
    BGE,
    BLTU,
    BGEU,
    CSRRW,
    CSRRS,
    CSRRC,
    CSRRWI,
    CSRRSI,
    CSRRCI
>>>>>>> 496d8b81
)
from architecture_simulator.uarch.architectural_state import ArchitecturalState

from architecture_simulator.isa.parser import riscv_bnf, riscv_parser

import fixedint


class TestInstructions(unittest.TestCase):
    def test_add(self):
        # Number definitions
        num_min = fixedint.MutableUInt32(2147483648)
        num_minus_7 = fixedint.MutableUInt32(4294967289)
        num_minus_2 = fixedint.MutableUInt32(4294967294)
        num_minus_1 = fixedint.MutableUInt32(4294967295)
        num_0 = fixedint.MutableUInt32(0)
        num_1 = fixedint.MutableUInt32(1)
        num_9 = fixedint.MutableUInt32(9)
        num_16 = fixedint.MutableUInt32(16)
        num_max = fixedint.MutableUInt32(2147483647)

        # smallest number + biggest number = -1
        add = ADD(rs1=1, rs2=0, rd=2)
        state = ArchitecturalState(
            register_file=RegisterFile(registers=[num_max, num_min, num_max])
        )
        state = add.behavior(state)
        self.assertEqual(state.register_file.registers, [num_max, num_min, num_minus_1])

        # smallest number + smallest number = 0
        add = ADD(rs1=0, rs2=1, rd=2)
        state = ArchitecturalState(
            register_file=RegisterFile(registers=[num_min, num_min, num_minus_1])
        )
        state = add.behavior(state)
        self.assertEqual(state.register_file.registers, [num_min, num_min, num_0])

        # biggest number + biggest number = -2
        add = ADD(rs1=0, rs2=1, rd=2)
        state = ArchitecturalState(
            register_file=RegisterFile(registers=[num_max, num_max, num_0])
        )
        state = add.behavior(state)
        self.assertEqual(state.register_file.registers, [num_max, num_max, num_minus_2])

        # 16 + (-7) = 9 (non edge case addition)
        add = ADD(rs1=3, rs2=4, rd=1)
        state = ArchitecturalState(
            register_file=RegisterFile(
                registers=[num_max, num_max, num_0, num_16, num_minus_7]
            )
        )
        state = add.behavior(state)
        self.assertEqual(
            state.register_file.registers, [num_max, num_9, num_0, num_16, num_minus_7]
        )

        # 0 + 0 = 0
        add = ADD(rs1=2, rs2=2, rd=1)
        state = ArchitecturalState(
            register_file=RegisterFile(
                registers=[num_max, num_max, num_0, num_16, num_minus_7]
            )
        )
        state = add.behavior(state)
        self.assertEqual(
            state.register_file.registers, [num_max, num_0, num_0, num_16, num_minus_7]
        )

        # biggest number + 1 = smallest number
        add = ADD(rs1=0, rs2=1, rd=2)
        state = ArchitecturalState(
            register_file=RegisterFile(registers=[num_max, num_1, num_16])
        )
        state = add.behavior(state)
        self.assertEqual(state.register_file.registers, [num_max, num_1, num_min])

    def test_sub(self):
        # Number definitions
        num_min = fixedint.MutableUInt32(2147483648)
        num_minus_1 = fixedint.MutableUInt32(4294967295)
        num_0 = fixedint.MutableUInt32(0)
        num_1 = fixedint.MutableUInt32(1)
        num_8 = fixedint.MutableUInt32(8)
        num_15 = fixedint.MutableUInt32(15)
        num_23 = fixedint.MutableUInt32(23)
        num_max = fixedint.MutableUInt32(2147483647)

        # smallest number - smallest number = 0
        sub = SUB(rs1=0, rs2=0, rd=1)
        state = ArchitecturalState(
            register_file=RegisterFile(registers=[num_min, num_15])
        )
        state = sub.behavior(state)
        self.assertEqual(state.register_file.registers, [num_min, num_0])

        # biggest number - biggest number = 0
        sub = SUB(rs1=0, rs2=0, rd=1)
        state = ArchitecturalState(
            register_file=RegisterFile(registers=[num_max, num_15])
        )
        state = sub.behavior(state)
        self.assertEqual(state.register_file.registers, [num_max, num_0])

        # smallest number - biggest number = 1
        sub = SUB(rs1=0, rs2=1, rd=2)
        state = ArchitecturalState(
            register_file=RegisterFile(registers=[num_min, num_max, num_0])
        )
        state = sub.behavior(state)
        self.assertEqual(state.register_file.registers, [num_min, num_max, num_1])

        # biggest number - smallest number = -1
        sub = SUB(rs1=0, rs2=1, rd=2)
        state = ArchitecturalState(
            register_file=RegisterFile(registers=[num_max, num_min, num_0])
        )
        state = sub.behavior(state)
        self.assertEqual(state.register_file.registers, [num_max, num_min, num_minus_1])

        # smallest number - 1 = biggest number
        sub = SUB(rs1=0, rs2=1, rd=2)
        state = ArchitecturalState(
            register_file=RegisterFile(registers=[num_min, num_1, num_0])
        )
        state = sub.behavior(state)
        self.assertEqual(state.register_file.registers, [num_min, num_1, num_max])

        # biggest number - (-1) = smallest number
        sub = SUB(rs1=0, rs2=1, rd=2)
        state = ArchitecturalState(
            register_file=RegisterFile(registers=[num_max, num_minus_1, num_0])
        )
        state = sub.behavior(state)
        self.assertEqual(state.register_file.registers, [num_max, num_minus_1, num_min])

        # 23 - 8 = 15
        sub = SUB(rs1=1, rs2=0, rd=0)
        state = ArchitecturalState(
            register_file=RegisterFile(registers=[num_8, num_23])
        )
        state = sub.behavior(state)
        self.assertEqual(state.register_file.registers, [num_15, num_23])

    def test_sll(self):
        # Number definitions
        num_max = fixedint.MutableUInt32(4294967295)
        num_msb = fixedint.MutableUInt32(2147483648)
        num_0 = fixedint.MutableUInt32(0)
        num_1 = fixedint.MutableUInt32(1)
        num_16 = fixedint.MutableUInt32(16)
        num_31 = fixedint.MutableUInt32(31)
        num_612 = fixedint.MutableUInt32(612)

        # only most significant bit set shifted by one = zero
        sll = SLL(rs1=1, rs2=2, rd=0)
        state = ArchitecturalState(
            register_file=RegisterFile(registers=[num_max, num_msb, num_1])
        )
        state = sll.behavior(state)
        self.assertEqual(state.register_file.registers, [num_0, num_msb, num_1])

        # FFFFFFFF shifted by 31 = only most significant bit set
        sll = SLL(rs1=1, rs2=2, rd=0)
        state = ArchitecturalState(
            register_file=RegisterFile(registers=[num_0, num_max, num_31])
        )
        state = sll.behavior(state)
        self.assertEqual(state.register_file.registers, [num_msb, num_max, num_31])

        # shif by zero only writes state
        sll = SLL(rs1=1, rs2=0, rd=4)
        state = ArchitecturalState(
            register_file=RegisterFile(
                registers=[num_0, num_max, num_31, num_612, num_msb]
            )
        )
        state = sll.behavior(state)
        self.assertEqual(
            state.register_file.registers, [num_0, num_max, num_31, num_612, num_max]
        )

        # higher bits do not affect shift amount
        sll = SLL(rs1=1, rs2=2, rd=3)
        state = ArchitecturalState(
            register_file=RegisterFile(
                registers=[num_612, num_1, num_612, num_612, num_0]
            )
        )
        state = sll.behavior(state)
        self.assertEqual(
            state.register_file.registers, [num_612, num_1, num_612, num_16, num_0]
        )

    def test_slt(self):
        # Number definitions
        num_min = fixedint.MutableUInt32(2147483648)
        num_max = fixedint.MutableUInt32(2147483647)
        num_0 = fixedint.MutableUInt32(0)
        num_1 = fixedint.MutableUInt32(1)
        num_77 = fixedint.MutableUInt32(77)

        # equivalenz leads to 0
        slt = SLT(rs1=1, rs2=0, rd=2)
        state = ArchitecturalState(
            register_file=RegisterFile(registers=[num_77, num_77, num_77])
        )
        state = slt.behavior(state)
        self.assertEqual(state.register_file.registers, [num_77, num_77, num_0])

        # numbers are treated as signed
        slt = SLT(rs1=0, rs2=1, rd=2)
        state = ArchitecturalState(
            register_file=RegisterFile(registers=[num_min, num_max, num_77])
        )
        state = slt.behavior(state)
        self.assertEqual(state.register_file.registers, [num_min, num_max, num_1])

        # rs1 beeing smaller by one leads to 1
        slt = SLT(rs1=1, rs2=2, rd=0)
        state = ArchitecturalState(
            register_file=RegisterFile(registers=[num_min, num_0, num_1])
        )
        state = slt.behavior(state)
        self.assertEqual(state.register_file.registers, [num_1, num_0, num_1])

        # rs1 beeing greater by one leads to 0
        slt = SLT(rs1=1, rs2=2, rd=0)
        state = ArchitecturalState(
            register_file=RegisterFile(registers=[num_min, num_1, num_0])
        )
        state = slt.behavior(state)
        self.assertEqual(state.register_file.registers, [num_0, num_1, num_0])

    def test_sltu(self):
        # Number definitions
        num_0 = fixedint.MutableUInt32(0)
        num_max = fixedint.MutableUInt32(4294967295)
        num_1 = fixedint.MutableUInt32(1)
        num_77 = fixedint.MutableUInt32(77)

        # equivalenz leads to 0
        sltu = SLTU(rs1=1, rs2=0, rd=2)
        state = ArchitecturalState(
            register_file=RegisterFile(registers=[num_77, num_77, num_77])
        )
        state = sltu.behavior(state)
        self.assertEqual(state.register_file.registers, [num_77, num_77, num_0])

        # numbers are treated as unsigned
        sltu = SLTU(rs1=0, rs2=1, rd=2)
        state = ArchitecturalState(
            register_file=RegisterFile(registers=[num_max, num_0, num_77])
        )
        state = sltu.behavior(state)
        self.assertEqual(state.register_file.registers, [num_max, num_0, num_0])

        # rs1 beeing smaller by one leads to 1
        sltu = SLTU(rs1=1, rs2=2, rd=0)
        state = ArchitecturalState(
            register_file=RegisterFile(registers=[num_max, num_0, num_1])
        )
        state = sltu.behavior(state)
        self.assertEqual(state.register_file.registers, [num_1, num_0, num_1])

        # rs1 beeing greater by one leads to 0
        sltu = SLTU(rs1=1, rs2=2, rd=0)
        state = ArchitecturalState(
            register_file=RegisterFile(registers=[num_max, num_1, num_0])
        )
        state = sltu.behavior(state)
        self.assertEqual(state.register_file.registers, [num_0, num_1, num_0])

    def test_xor(self):
        # Number defintions
        num_all_but_msb = fixedint.MutableUInt32(2147483647)
        num_msb = fixedint.MutableUInt32(2147483648)
        num_all_bits = fixedint.MutableUInt32(4294967295)
        num_0 = fixedint.MutableUInt32(0)

        num_a = fixedint.MutableUInt32(4294902015)  # FF FF 00 FF
        num_b = fixedint.MutableUInt32(4294905615)  # FF FF 0F 0F
        num_c = fixedint.MutableUInt32(4080)  # 00 00 0F F0

        # general test case
        xor = XOR(rs1=0, rs2=1, rd=2)
        state = ArchitecturalState(
            register_file=RegisterFile(registers=[num_all_but_msb, num_all_bits, num_0])
        )
        state = xor.behavior(state)
        self.assertEqual(
            state.register_file.registers, [num_all_but_msb, num_all_bits, num_msb]
        )

        # test all combinations of bit pairs
        xor = XOR(rs1=3, rs2=4, rd=2)
        state = ArchitecturalState(
            register_file=RegisterFile(
                registers=[num_all_but_msb, num_all_bits, num_0, num_a, num_b]
            )
        )
        state = xor.behavior(state)
        self.assertEqual(
            state.register_file.registers,
            [num_all_but_msb, num_all_bits, num_c, num_a, num_b],
        )

        # zero xor zero = zero
        xor = XOR(rs1=0, rs2=0, rd=1)
        state = ArchitecturalState(register_file=RegisterFile(registers=[num_0, num_b]))
        state = xor.behavior(state)
        self.assertEqual(state.register_file.registers, [num_0, num_0])

    def test_srl(self):
        # Number definitions
        num_max = fixedint.MutableUInt32(4294967295)
        num_0 = fixedint.MutableUInt32(0)
        num_1 = fixedint.MutableUInt32(1)
        num_31 = fixedint.MutableUInt32(31)
        num_612 = fixedint.MutableUInt32(612)

        # one shifted by one = zero
        srl = SRL(rs1=1, rs2=2, rd=0)
        state = ArchitecturalState(
            register_file=RegisterFile(registers=[num_max, num_1, num_1])
        )
        state = srl.behavior(state)
        self.assertEqual(state.register_file.registers, [num_0, num_1, num_1])

        # FFFFFFFF shifted by 31 = one
        srl = SRL(rs1=0, rs2=1, rd=0)
        state = ArchitecturalState(
            register_file=RegisterFile(registers=[num_max, num_31, num_612])
        )
        state = srl.behavior(state)
        self.assertEqual(state.register_file.registers, [num_1, num_31, num_612])

        # shif by zero only writes state
        srl = SRL(rs1=0, rs2=1, rd=0)
        state = ArchitecturalState(
            register_file=RegisterFile(registers=[num_max, num_0, num_612])
        )
        state = srl.behavior(state)
        self.assertEqual(state.register_file.registers, [num_max, num_0, num_612])

        # higher bits do not affect shift amount
        srl = SRL(rs1=0, rs2=1, rd=2)
        state = ArchitecturalState(
            register_file=RegisterFile(registers=[num_31, num_612, num_612])
        )
        state = srl.behavior(state)
        self.assertEqual(state.register_file.registers, [num_31, num_612, num_1])

    def test_sra(self):
        # Number definitions
        num_all_set = fixedint.MutableUInt32(4294967295)
        num_msb_set = fixedint.MutableUInt32(2147483648)
        num_second_set = fixedint.MutableUInt32(1073741824)
        num_0 = fixedint.MutableUInt32(0)
        num_1 = fixedint.MutableUInt32(1)
        num_30 = fixedint.MutableUInt32(30)
        num_31 = fixedint.MutableUInt32(31)
        num_38 = fixedint.MutableUInt32(38)
        num_612 = fixedint.MutableUInt32(612)
        num_2pow26 = fixedint.MutableUInt32(67108864)

        # negative numbers get extended with one´s
        sra = SRA(rs1=0, rs2=1, rd=2)
        state = ArchitecturalState(
            register_file=RegisterFile(registers=[num_msb_set, num_31, num_0])
        )
        state = sra.behavior(state)
        self.assertEqual(
            state.register_file.registers, [num_msb_set, num_31, num_all_set]
        )
        # positive numbers get extended with zero´s
        sra = SRA(rs1=0, rs2=1, rd=2)
        state = ArchitecturalState(
            register_file=RegisterFile(registers=[num_second_set, num_30, num_all_set])
        )
        state = sra.behavior(state)
        self.assertEqual(state.register_file.registers, [num_second_set, num_30, num_1])

        # shift amount only affected by 5 lower bits
        sra = SRA(rs1=0, rs2=1, rd=2)
        state = ArchitecturalState(
            register_file=RegisterFile(registers=[num_second_set, num_612, num_all_set])
        )
        state = sra.behavior(state)
        self.assertEqual(
            state.register_file.registers, [num_second_set, num_612, num_2pow26]
        )
        # percision test
        sra = SRA(rs1=0, rs2=1, rd=2)
        state = ArchitecturalState(
            register_file=RegisterFile(registers=[num_612, num_612, num_all_set])
        )
        state = sra.behavior(state)
        self.assertEqual(state.register_file.registers, [num_612, num_612, num_38])

    def test_or(self):
        # Number definitions
        num_a = fixedint.MutableUInt32(16711698)  # 00 FF 00 12
        num_b = fixedint.MutableUInt32(252641280)  # 0F 0F 00 00
        num_c = fixedint.MutableUInt32(268369938)  # 0F FF 00 12

        # Test bit wise behavior
        or_inst = OR(rs1=0, rs2=1, rd=2)
        state = ArchitecturalState(
            register_file=RegisterFile(registers=[num_a, num_b, num_a])
        )
        state = or_inst.behavior(state)
        self.assertEqual(state.register_file.registers, [num_a, num_b, num_c])

        # Test kommutativity
        or_inst = OR(rs1=1, rs2=0, rd=2)
        state = ArchitecturalState(
            register_file=RegisterFile(registers=[num_a, num_b, num_a])
        )
        state = or_inst.behavior(state)
        self.assertEqual(state.register_file.registers, [num_a, num_b, num_c])

    def test_and(self):
        # Number defintions
        num_a = fixedint.MutableUInt32(16711698)  # 00 FF 00 12
        num_b = fixedint.MutableUInt32(252641280)  # 0F 0F 00 00
        num_c = fixedint.MutableUInt32(983040)  # 00 0F 00 00

        # Test bit wise behavior
        and_inst = AND(rs1=0, rs2=1, rd=2)
        state = ArchitecturalState(
            register_file=RegisterFile(registers=[num_a, num_b, num_a])
        )
        state = and_inst.behavior(state)
        self.assertEqual(state.register_file.registers, [num_a, num_b, num_c])

        # Test kommutativity
        and_inst = AND(rs1=1, rs2=0, rd=2)
        state = ArchitecturalState(
            register_file=RegisterFile(registers=[num_a, num_b, num_a])
        )
        state = and_inst.behavior(state)
        self.assertEqual(state.register_file.registers, [num_a, num_b, num_c])

    def test_csrrw_privilege_level_too_low(self):
        state = ArchitecturalState(register_file=RegisterFile(registers=[0, 2]))
        state.csr_registers.privilege_level = 0
        with self.assertRaises(Exception) as context:
            state.csr_registers.store_word(3000, fixedint.MutableUInt32(3))
        self.assertTrue("illegal action: privilege level too low to access this csr register" in str(context.exception))

    def test_csrrw_attempting_to_write_to_read_only(self):
        state = ArchitecturalState(register_file=RegisterFile(registers=[0, 2]))
        with self.assertRaises(Exception) as context:
            state.csr_registers.store_word(3072, fixedint.MutableUInt32(3))
        self.assertTrue("illegal action: attempting to write into read-only csr register" in str(context.exception))

    def test_csrrw_invalid_adress(self):
        state = ArchitecturalState(register_file=RegisterFile(registers=[0, 2]))
        state.csr_registers.privilege_level = 4
        with self.assertRaises(Exception) as context:
            state.csr_registers.store_word(7000, fixedint.MutableUInt32(3))
        self.assertTrue("illegal action: csr register does not exist" in str(context.exception))

    def test_csrrw(self):
        register_value_1 = fixedint.MutableUInt32(0)
        register_value_2 = fixedint.MutableUInt32(1)
        state = ArchitecturalState(register_file=RegisterFile(registers=[0, 2]))
        cssrw_1 = CSRRW(csr = 0, rs1 = 1, rd = 0)
        state.csr_registers.store_word(0, fixedint.MutableUInt32(3))
        state.csr_registers.privilege_level = 4
        state = cssrw_1.behavior(state)
        self.assertEqual(state.register_file.registers, [3, 2])
        self.assertEqual(state.csr_registers.load_word(cssrw_1.csr), 2)

    def test_csrrs(self):
        max_number = fixedint.MutableUInt32(4294967295) #FF FF FF FF
        test_number_1 = fixedint.MutableUInt32(4294967294) #FF FF FF FE
        test_mask_1 = fixedint.MutableUInt32(1) # 00 00 00 01
        state = ArchitecturalState(register_file=RegisterFile(registers=[0, test_mask_1]))
        state.csr_registers.store_word(0, test_number_1)
        cssrs_1 = CSRRS(csr = 0, rs1 = 1, rd = 0)
        state = cssrs_1.behavior(state)
        self.assertEqual(state.register_file.registers, [test_number_1, test_mask_1])
        self.assertEqual(state.csr_registers.load_word(cssrs_1.csr), max_number)

    def test_csrrc(self):
        max_number = fixedint.MutableUInt32(4294967295) #FF FF FF FF
        test_result_1 = fixedint.MutableUInt32(1) # 00 00 00 01
        test_mask_1 = fixedint.MutableUInt32(4294967294) #FF FF FF FE
        state = ArchitecturalState(register_file=RegisterFile(registers=[0, test_mask_1]))
        state.csr_registers.store_word(0, max_number)
        cssrc_1 = CSRRC(csr = 0, rs1 = 1, rd = 0)
        state = cssrc_1.behavior(state)
        self.assertEqual(state.register_file.registers, [max_number, test_mask_1])
        self.assertEqual(state.csr_registers.load_word(cssrc_1.csr), test_result_1)

    def test_csrrwi(self):
        state = ArchitecturalState(register_file=RegisterFile(registers=[0]))
        state.csr_registers.store_word(0, 3)
        cssrwi_1 = CSRRWI(csr = 0, uimm = 4, rd = 0)
        state = cssrwi_1.behavior(state)
        self.assertEqual(state.register_file.registers, [3])
        self.assertEqual(state.csr_registers.load_word(cssrwi_1.csr), 4)

    def test_csrrsi(self):
        max_number = fixedint.MutableUInt32(4294967295) #FF FF FF FF
        test_number_1 = fixedint.MutableUInt32(4294967294) #FF FF FF FE
        test_mask_1 = fixedint.MutableUInt32(1) # 00 00 00 01
        state = ArchitecturalState(register_file=RegisterFile(registers=[0]))
        cssrsi_1 = CSRRSI(csr = 0, uimm = test_mask_1, rd = 0)
        state.csr_registers.store_word(0, test_number_1)
        state = cssrsi_1.behavior(state)
        self.assertEqual(state.register_file.registers, [test_number_1])
        self.assertEqual(state.csr_registers.load_word(cssrsi_1.csr), max_number)

    def test_csrrci(self):
        max_number = fixedint.MutableUInt32(4294967295) #FF FF FF FF
        test_result_1 = fixedint.MutableUInt32(1) # 00 00 00 01
        test_mask_1 = fixedint.MutableUInt32(4294967294) #FF FF FF FE
        state = ArchitecturalState(register_file=RegisterFile(registers=[0]))
        state.csr_registers.store_word(0, max_number)
        cssrci_1 = CSRRCI(csr = 0, uimm = test_mask_1, rd = 0)
        state = cssrci_1.behavior(state)
        self.assertEqual(state.register_file.registers, [max_number])
        self.assertEqual(state.csr_registers.load_word(cssrci_1.csr), test_result_1)

    def test_mem(self):
        state = ArchitecturalState(register_file=RegisterFile(registers=()))
        # store_byte test
        state.memory.store_byte(0, fixedint.MutableUInt8(1))
        self.assertEqual(state.memory.load_byte(0), fixedint.MutableUInt8(1))

        # store_byte type test
        state.memory.store_byte(0, fixedint.MutableUInt8(1))
        self.assertIsInstance(state.memory.load_byte(0), fixedint.MutableUInt8)

        # store_halfword test
        state.memory.store_halfword(0, fixedint.MutableUInt16(1))
        self.assertEqual(state.memory.load_halfword(0), fixedint.MutableUInt16(1))

        # store_halfword type test
        state.memory.store_halfword(0, fixedint.MutableUInt16(1))
        self.assertIsInstance(state.memory.load_halfword(0), fixedint.MutableUInt16)

        # store_word test
        state.memory.store_word(0, fixedint.MutableUInt32(1))
        self.assertEqual(state.memory.load_word(0), fixedint.MutableUInt32(1))

        # store_word type test
        state.memory.store_word(0, fixedint.MutableUInt32(1))
        self.assertIsInstance(state.memory.load_word(0), fixedint.MutableUInt32)

        # store_byte negative value test
        state.memory.store_byte(0, fixedint.MutableUInt8(-1))
        self.assertEqual(state.memory.load_byte(0), fixedint.MutableUInt8(-1))

        # store_halfword negative value test
        state.memory.store_halfword(0, fixedint.MutableUInt16(-1))
        self.assertEqual(state.memory.load_halfword(0), fixedint.MutableUInt16(-1))

        # store_word test
        state.memory.store_word(0, fixedint.MutableUInt32(-1))
        self.assertEqual(state.memory.load_word(0), fixedint.MutableUInt32(-1))



    def test_btype(self):
        # valid immediates
        try:
            BTypeInstruction(rs1=0, rs2=0, imm=0, mnemonic="x")
            BTypeInstruction(rs1=0, rs2=0, imm=2047, mnemonic="x")
            BTypeInstruction(rs1=0, rs2=0, imm=-2048, mnemonic="x")
        except Exception:
            print(Exception)
            self.fail("BTypeInstruction raised an exception upon instantiation")

        # invalid immediates
        with self.assertRaises(ValueError):
            BTypeInstruction(rs1=0, rs2=0, imm=-2049, mnemonic="x")
        with self.assertRaises(ValueError):
            BTypeInstruction(rs1=0, rs2=0, imm=2048, mnemonic="x")

    def test_beq(self):
        state = ArchitecturalState(
            register_file=RegisterFile(
                registers=[
                    fixedint.MutableUInt32(0),
                    fixedint.MutableUInt32(0),
                    fixedint.MutableUInt32(1),
                ]
            )
        )

        # 0, 0
        state.program_counter = 0
        instruction = BEQ(rs1=0, rs2=1, imm=6)
        state = instruction.behavior(state)
        self.assertEqual(state.program_counter, 8)

        # 0, 1
        state.program_counter = 0
        instruction = BEQ(rs1=0, rs2=2, imm=6)
        state = instruction.behavior(state)
        self.assertEqual(state.program_counter, 0)

        # 0, 0 - negative immediate
        state.program_counter = 32
        instruction = BEQ(rs1=0, rs2=1, imm=-6)
        state = instruction.behavior(state)
        self.assertEqual(state.program_counter, 16)

    def test_bne(self):
        state = ArchitecturalState(
            register_file=RegisterFile(
                registers=[
                    fixedint.MutableUInt32(0),
                    fixedint.MutableUInt32(0),
                    fixedint.MutableUInt32(1),
                ]
            )
        )

        # 0, 0
        state.program_counter = 0
        instruction = BNE(rs1=0, rs2=1, imm=6)
        state = instruction.behavior(state)
        self.assertEqual(state.program_counter, 0)

        # 0, 1
        state.program_counter = 0
        instruction = BNE(rs1=0, rs2=2, imm=6)
        state = instruction.behavior(state)
        self.assertEqual(state.program_counter, 8)

        # 0, 1 - negative immediate
        state.program_counter = 32
        instruction = BNE(rs1=0, rs2=2, imm=-6)
        state = instruction.behavior(state)
        self.assertEqual(state.program_counter, 16)

    def test_blt(self):
        state = ArchitecturalState(
            register_file=RegisterFile(
                registers=[
                    fixedint.MutableUInt32(0),
                    fixedint.MutableUInt32(0),
                    fixedint.MutableUInt32(1),
                    fixedint.MutableUInt32(pow(2, 32) - 1),
                    fixedint.MutableUInt32(pow(2, 31)),
                ]
            )
        )

        # 0, 0
        state.program_counter = 0
        instruction = BLT(rs1=0, rs2=1, imm=6)
        state = instruction.behavior(state)
        self.assertEqual(state.program_counter, 0)

        # 1, 0
        state.program_counter = 0
        instruction = BLT(rs1=2, rs2=0, imm=6)
        state = instruction.behavior(state)
        self.assertEqual(state.program_counter, 0)

        # 0, 1
        state.program_counter = 0
        instruction = BLT(rs1=0, rs2=2, imm=6)
        state = instruction.behavior(state)
        self.assertEqual(state.program_counter, 8)

        # 0, 1 - negative immediate
        state.program_counter = 32
        instruction = BLT(rs1=0, rs2=2, imm=-6)
        state = instruction.behavior(state)
        self.assertEqual(state.program_counter, 16)

        # 0, -1
        state.program_counter = 0
        instruction = BLT(rs1=0, rs2=3, imm=6)
        state = instruction.behavior(state)
        self.assertEqual(state.program_counter, 0)

        # -1, 0
        state.program_counter = 0
        instruction = BLT(rs1=3, rs2=0, imm=6)
        state = instruction.behavior(state)
        self.assertEqual(state.program_counter, 8)

        # -2^31, -1
        state.program_counter = 0
        instruction = BLT(rs1=4, rs2=3, imm=6)
        state = instruction.behavior(state)
        self.assertEqual(state.program_counter, 8)

    def test_bge(self):
        state = ArchitecturalState(
            register_file=RegisterFile(
                registers=[
                    fixedint.MutableUInt32(0),
                    fixedint.MutableUInt32(0),
                    fixedint.MutableUInt32(1),
                    fixedint.MutableUInt32(pow(2, 32) - 1),
                    fixedint.MutableUInt32(pow(2, 31)),
                ]
            )
        )

        # 0, 0
        state.program_counter = 0
        instruction = BGE(rs1=0, rs2=1, imm=6)
        state = instruction.behavior(state)
        self.assertEqual(state.program_counter, 8)

        # 0, 1
        state.program_counter = 0
        instruction = BGE(rs1=0, rs2=2, imm=6)
        state = instruction.behavior(state)
        self.assertEqual(state.program_counter, 0)

        # 1, 0
        state.program_counter = 0
        instruction = BGE(rs1=2, rs2=0, imm=6)
        state = instruction.behavior(state)
        self.assertEqual(state.program_counter, 8)

        # 1, 0 - negative immediate
        state.program_counter = 32
        instruction = BGE(rs1=2, rs2=0, imm=-6)
        state = instruction.behavior(state)
        self.assertEqual(state.program_counter, 16)

        # 0, -1
        state.program_counter = 0
        instruction = BGE(rs1=0, rs2=3, imm=6)
        state = instruction.behavior(state)
        self.assertEqual(state.program_counter, 8)

        # -2^31, -1
        state.program_counter = 0
        instruction = BGE(rs1=4, rs2=3, imm=6)
        state = instruction.behavior(state)
        self.assertEqual(state.program_counter, 0)

    def test_bltu(self):
        state = ArchitecturalState(
            register_file=RegisterFile(
                registers=[
                    fixedint.MutableUInt32(0),
                    fixedint.MutableUInt32(0),
                    fixedint.MutableUInt32(1),
                    fixedint.MutableUInt32(pow(2, 32) - 1),
                    fixedint.MutableUInt32(pow(2, 31)),
                ]
            )
        )

        # 0, 0
        state.program_counter = 0
        instruction = BLTU(rs1=0, rs2=1, imm=6)
        state = instruction.behavior(state)
        self.assertEqual(state.program_counter, 0)

        # 1, 0
        state.program_counter = 0
        instruction = BLTU(rs1=2, rs2=0, imm=6)
        state = instruction.behavior(state)
        self.assertEqual(state.program_counter, 0)

        # 0, 1
        state.program_counter = 0
        instruction = BLTU(rs1=0, rs2=2, imm=6)
        state = instruction.behavior(state)
        self.assertEqual(state.program_counter, 8)

        # 0, 1 - negative immediate
        state.program_counter = 32
        instruction = BLTU(rs1=0, rs2=2, imm=-6)
        state = instruction.behavior(state)
        self.assertEqual(state.program_counter, 16)

        # 0, (2^32 - 1)
        state.program_counter = 0
        instruction = BLTU(rs1=0, rs2=3, imm=6)
        state = instruction.behavior(state)
        self.assertEqual(state.program_counter, 8)

        # (2^32 - 1), 0
        state.program_counter = 0
        instruction = BLTU(rs1=3, rs2=0, imm=6)
        state = instruction.behavior(state)
        self.assertEqual(state.program_counter, 0)

        # 2^31, (2^32 - 1)
        state.program_counter = 0
        instruction = BLTU(rs1=4, rs2=3, imm=6)
        state = instruction.behavior(state)
        self.assertEqual(state.program_counter, 8)

    def test_bgeu(self):
        state = ArchitecturalState(
            register_file=RegisterFile(
                registers=[
                    fixedint.MutableUInt32(0),
                    fixedint.MutableUInt32(0),
                    fixedint.MutableUInt32(1),
                    fixedint.MutableUInt32(pow(2, 32) - 1),
                    fixedint.MutableUInt32(pow(2, 31)),
                ]
            )
        )

        # 0, 0
        state.program_counter = 0
        instruction = BGEU(rs1=0, rs2=1, imm=6)
        state = instruction.behavior(state)
        self.assertEqual(state.program_counter, 8)

        # 0, 1
        state.program_counter = 0
        instruction = BGEU(rs1=0, rs2=2, imm=6)
        state = instruction.behavior(state)
        self.assertEqual(state.program_counter, 0)

        # 1, 0
        state.program_counter = 0
        instruction = BGEU(rs1=2, rs2=0, imm=6)
        state = instruction.behavior(state)
        self.assertEqual(state.program_counter, 8)

        # 1, 0 - negative immediate
        state.program_counter = 32
        instruction = BGEU(rs1=2, rs2=0, imm=-6)
        state = instruction.behavior(state)
        self.assertEqual(state.program_counter, 16)

        # 0, (2^32 - 1)
        state.program_counter = 0
        instruction = BGEU(rs1=0, rs2=3, imm=6)
        state = instruction.behavior(state)
        self.assertEqual(state.program_counter, 0)

        # 2^31, (2^32 - 1)
        state.program_counter = 0
        instruction = BGEU(rs1=4, rs2=3, imm=6)
        state = instruction.behavior(state)
        self.assertEqual(state.program_counter, 0)


class TestParser(unittest.TestCase):
    program = """
add x0,x1,x2

# foo
# sub x1, x2, x4
"""
    expected = [
        ["add", ["x", "0"], ["x", "1"], ["x", "2"]],
        # ["sub", ["x", "1"], ["x", "2"], ["x", "4"]],
    ]

    def test_bnf(self):
        instr = riscv_bnf().parse_string(self.program)
        self.assertEqual(instr.as_list(), self.expected)
        self.assertNotEqual(instr[0].mnemonic, "")
        # self.assertEqual(instr[1].mnemonic, "")

    def test_parser(self):
        instr = riscv_parser(self.program)
        self.assertIsInstance(instr[0], ADD)
        self.assertEqual(instr[0].rd, 0)
        self.assertEqual(instr[0].rs1, 1)
        self.assertEqual(instr[0].rs2, 2)
        # self.assertIsInstance(instr[1], SUB)
        # self.assertEqual(instr[1].rd, 1)
        # self.assertEqual(instr[1].rs1, 2)
        # self.assertEqual(instr[1].rs2, 4)<|MERGE_RESOLUTION|>--- conflicted
+++ resolved
@@ -3,17 +3,6 @@
 from architecture_simulator.uarch.architectural_state import RegisterFile
 from architecture_simulator.isa.rv32i_instructions import (
     ADD,
-<<<<<<< HEAD
-    SUB,
-    SLL,
-    SLT,
-    SLTU,
-    XOR,
-    SRL,
-    SRA,
-    OR,
-    AND,
-=======
     BEQ,
     BLT,
     BNE,
@@ -27,8 +16,15 @@
     CSRRC,
     CSRRWI,
     CSRRSI,
-    CSRRCI
->>>>>>> 496d8b81
+    CSRRCI,
+    SLL,
+    SLT,
+    SLTU,
+    XOR,
+    SRL,
+    SRA,
+    OR,
+    AND
 )
 from architecture_simulator.uarch.architectural_state import ArchitecturalState
 
